'''
Calculate vaccine efficiency for protection against symptomatic covid after first dose
'''

import numpy as np
import sciris as sc
import covasim as cv

cv.check_version('>=3.0.0')

vaccines = ['pfizer', 'moderna', 'az', 'j&j']

# construct analyzer to select placebo arm
class placebo_arm(cv.Analyzer):
    def __init__(self, day, trial_size, **kwargs):
        super().__init__(**kwargs)
        self.day = day
        self.trial_size = trial_size
        return

    def initialize(self, sim=None):
        self.placebo_inds = []
        self.initialized = True
        return

    def apply(self, sim):
        if sim.t == self.day:
            eligible = cv.true(~np.isfinite(sim.people.date_exposed) & ~sim.people.vaccinated)
            self.placebo_inds = eligible[cv.choose(len(eligible), min(self.trial_size, len(eligible)))]
        return

pars = {
    'pop_size': 20000,
    'beta': 0.015,
    'n_days': 120,
    'verbose': -1,
}

# Define vaccine arm
<<<<<<< HEAD
=======
# trial_size = 2000
>>>>>>> 51a4758b
trial_size = 4000
start_trial = 20

def subtarget(sim):
    ''' Select people who are susceptible '''
    if sim.t == start_trial:
        eligible = cv.true(~np.isfinite(sim.people.date_exposed))
        inds = eligible[cv.choose(len(eligible), min(trial_size//2, len(eligible)))]
    else:
        inds = []
    return {'vals': [1.0 for ind in inds], 'inds': inds}

# Initialize
sims = []
for vaccine in vaccines:
    vx = cv.vaccinate(vaccine=vaccine, days=[start_trial], prob=0.0, subtarget=subtarget)
    sim = cv.Sim(
        label=vaccine,
        use_waning=True,
        pars=pars,
        interventions=vx,
        analyzers=placebo_arm(day=start_trial, trial_size=trial_size//2)
    )
    sims.append(sim)

<<<<<<< HEAD
# Run
# Run
msim = cv.MultiSim(sims)
msim.run(keep_people=True)

results = sc.objdict()
print('Vaccine efficiency:')
for sim in msim.sims:
    vaccine = sim.label
    results[vaccine] = sc.objdict()
    vacc_inds = cv.true(sim.people.vaccinated)  # Find trial arm indices, those who were vaccinated
    placebo_inds = sim['analyzers'][0].placebo_inds
    assert (len(set(vacc_inds).intersection(set(placebo_inds))) == 0)  # Check that there is no overlap
    # Calculate vaccine efficacy against infection
    VE_inf = 1 - (np.isfinite(sim.people.date_exposed[vacc_inds]).sum() /
                  np.isfinite(sim.people.date_exposed[placebo_inds]).sum())
    # Calculate vaccine efficacy against symptoms
    VE_symp = 1 - (np.isfinite(sim.people.date_symptomatic[vacc_inds]).sum() /
                   np.isfinite(sim.people.date_symptomatic[placebo_inds]).sum())
    # Calculate vaccine efficacy against severe disease
    VE_sev = 1 - (np.isfinite(sim.people.date_severe[vacc_inds]).sum() /
                  np.isfinite(sim.people.date_severe[placebo_inds]).sum())
    results[vaccine]['inf'] = VE_inf
    results[vaccine]['symp'] = VE_symp
    results[vaccine]['sev'] = VE_sev
    print(f'  {vaccine:8s}: infection: {VE_inf * 100:0.2f}%, symptoms: {VE_symp * 100:0.2f}%, severity: {VE_sev * 100:0.2f}%')

# Plot
to_plot = cv.get_default_plots('default', 'scen')
to_plot['Vaccinations'] = ['cum_vaccinated']
# msim.plot(to_plot=to_plot)
=======
if __name__ == '__main__':

    # Run
    msim = cv.MultiSim(sims)
    msim.run(keep_people=True)

    results = sc.objdict()
    print('Vaccine efficiency:')
    for sim in msim.sims:
        vaccine = sim.label
        results[vaccine] = sc.objdict()
        vacc_inds = cv.true(sim.people.vaccinated)  # Find trial arm indices, those who were vaccinated
        placebo_inds = sim['analyzers'][0].placebo_inds
        assert (len(set(vacc_inds).intersection(set(placebo_inds))) == 0)  # Check that there is no overlap
        # Calculate vaccine efficacy against infection
        VE_inf = 1 - (np.isfinite(sim.people.date_exposed[vacc_inds]).sum() /
                       np.isfinite(sim.people.date_exposed[placebo_inds]).sum())
        # Calculate vaccine efficacy against symptoms
        VE_symp = 1 - (np.isfinite(sim.people.date_symptomatic[vacc_inds]).sum() /
                  np.isfinite(sim.people.date_symptomatic[placebo_inds]).sum())
        # Calculate vaccine efficacy against severe disease
        VE_sev = 1 - (np.isfinite(sim.people.date_severe[vacc_inds]).sum() /
                       np.isfinite(sim.people.date_severe[placebo_inds]).sum())
        results[vaccine]['inf'] = VE_inf
        results[vaccine]['symp'] = VE_symp
        results[vaccine]['sev'] = VE_sev
        print(f'  {vaccine:8s}: infection: {VE_inf  * 100:0.2f}%, symptoms: {VE_symp  * 100:0.2f}%, severity: {VE_sev  * 100:0.2f}%')
>>>>>>> 51a4758b

    # Plot
    to_plot = cv.get_default_plots('default', 'scen')
    to_plot['Vaccinations'] = ['cum_vaccinated']
    # msim.plot(to_plot=to_plot)

    print('Done')<|MERGE_RESOLUTION|>--- conflicted
+++ resolved
@@ -1,136 +1,97 @@
-'''
-Calculate vaccine efficiency for protection against symptomatic covid after first dose
-'''
-
-import numpy as np
-import sciris as sc
-import covasim as cv
-
-cv.check_version('>=3.0.0')
-
-vaccines = ['pfizer', 'moderna', 'az', 'j&j']
-
-# construct analyzer to select placebo arm
-class placebo_arm(cv.Analyzer):
-    def __init__(self, day, trial_size, **kwargs):
-        super().__init__(**kwargs)
-        self.day = day
-        self.trial_size = trial_size
-        return
-
-    def initialize(self, sim=None):
-        self.placebo_inds = []
-        self.initialized = True
-        return
-
-    def apply(self, sim):
-        if sim.t == self.day:
-            eligible = cv.true(~np.isfinite(sim.people.date_exposed) & ~sim.people.vaccinated)
-            self.placebo_inds = eligible[cv.choose(len(eligible), min(self.trial_size, len(eligible)))]
-        return
-
-pars = {
-    'pop_size': 20000,
-    'beta': 0.015,
-    'n_days': 120,
-    'verbose': -1,
-}
-
-# Define vaccine arm
-<<<<<<< HEAD
-=======
-# trial_size = 2000
->>>>>>> 51a4758b
-trial_size = 4000
-start_trial = 20
-
-def subtarget(sim):
-    ''' Select people who are susceptible '''
-    if sim.t == start_trial:
-        eligible = cv.true(~np.isfinite(sim.people.date_exposed))
-        inds = eligible[cv.choose(len(eligible), min(trial_size//2, len(eligible)))]
-    else:
-        inds = []
-    return {'vals': [1.0 for ind in inds], 'inds': inds}
-
-# Initialize
-sims = []
-for vaccine in vaccines:
-    vx = cv.vaccinate(vaccine=vaccine, days=[start_trial], prob=0.0, subtarget=subtarget)
-    sim = cv.Sim(
-        label=vaccine,
-        use_waning=True,
-        pars=pars,
-        interventions=vx,
-        analyzers=placebo_arm(day=start_trial, trial_size=trial_size//2)
-    )
-    sims.append(sim)
-
-<<<<<<< HEAD
-# Run
-# Run
-msim = cv.MultiSim(sims)
-msim.run(keep_people=True)
-
-results = sc.objdict()
-print('Vaccine efficiency:')
-for sim in msim.sims:
-    vaccine = sim.label
-    results[vaccine] = sc.objdict()
-    vacc_inds = cv.true(sim.people.vaccinated)  # Find trial arm indices, those who were vaccinated
-    placebo_inds = sim['analyzers'][0].placebo_inds
-    assert (len(set(vacc_inds).intersection(set(placebo_inds))) == 0)  # Check that there is no overlap
-    # Calculate vaccine efficacy against infection
-    VE_inf = 1 - (np.isfinite(sim.people.date_exposed[vacc_inds]).sum() /
-                  np.isfinite(sim.people.date_exposed[placebo_inds]).sum())
-    # Calculate vaccine efficacy against symptoms
-    VE_symp = 1 - (np.isfinite(sim.people.date_symptomatic[vacc_inds]).sum() /
-                   np.isfinite(sim.people.date_symptomatic[placebo_inds]).sum())
-    # Calculate vaccine efficacy against severe disease
-    VE_sev = 1 - (np.isfinite(sim.people.date_severe[vacc_inds]).sum() /
-                  np.isfinite(sim.people.date_severe[placebo_inds]).sum())
-    results[vaccine]['inf'] = VE_inf
-    results[vaccine]['symp'] = VE_symp
-    results[vaccine]['sev'] = VE_sev
-    print(f'  {vaccine:8s}: infection: {VE_inf * 100:0.2f}%, symptoms: {VE_symp * 100:0.2f}%, severity: {VE_sev * 100:0.2f}%')
-
-# Plot
-to_plot = cv.get_default_plots('default', 'scen')
-to_plot['Vaccinations'] = ['cum_vaccinated']
-# msim.plot(to_plot=to_plot)
-=======
-if __name__ == '__main__':
-
-    # Run
-    msim = cv.MultiSim(sims)
-    msim.run(keep_people=True)
-
-    results = sc.objdict()
-    print('Vaccine efficiency:')
-    for sim in msim.sims:
-        vaccine = sim.label
-        results[vaccine] = sc.objdict()
-        vacc_inds = cv.true(sim.people.vaccinated)  # Find trial arm indices, those who were vaccinated
-        placebo_inds = sim['analyzers'][0].placebo_inds
-        assert (len(set(vacc_inds).intersection(set(placebo_inds))) == 0)  # Check that there is no overlap
-        # Calculate vaccine efficacy against infection
-        VE_inf = 1 - (np.isfinite(sim.people.date_exposed[vacc_inds]).sum() /
-                       np.isfinite(sim.people.date_exposed[placebo_inds]).sum())
-        # Calculate vaccine efficacy against symptoms
-        VE_symp = 1 - (np.isfinite(sim.people.date_symptomatic[vacc_inds]).sum() /
-                  np.isfinite(sim.people.date_symptomatic[placebo_inds]).sum())
-        # Calculate vaccine efficacy against severe disease
-        VE_sev = 1 - (np.isfinite(sim.people.date_severe[vacc_inds]).sum() /
-                       np.isfinite(sim.people.date_severe[placebo_inds]).sum())
-        results[vaccine]['inf'] = VE_inf
-        results[vaccine]['symp'] = VE_symp
-        results[vaccine]['sev'] = VE_sev
-        print(f'  {vaccine:8s}: infection: {VE_inf  * 100:0.2f}%, symptoms: {VE_symp  * 100:0.2f}%, severity: {VE_sev  * 100:0.2f}%')
->>>>>>> 51a4758b
-
-    # Plot
-    to_plot = cv.get_default_plots('default', 'scen')
-    to_plot['Vaccinations'] = ['cum_vaccinated']
-    # msim.plot(to_plot=to_plot)
-
-    print('Done')+'''
+Calculate vaccine efficiency for protection against symptomatic covid after first dose
+'''
+
+import numpy as np
+import sciris as sc
+import covasim as cv
+
+cv.check_version('>=3.0.0')
+
+vaccines = ['pfizer', 'moderna', 'az', 'j&j']
+
+# construct analyzer to select placebo arm
+class placebo_arm(cv.Analyzer):
+    def __init__(self, day, trial_size, **kwargs):
+        super().__init__(**kwargs)
+        self.day = day
+        self.trial_size = trial_size
+        return
+
+    def initialize(self, sim=None):
+        self.placebo_inds = []
+        self.initialized = True
+        return
+
+    def apply(self, sim):
+        if sim.t == self.day:
+            eligible = cv.true(~np.isfinite(sim.people.date_exposed) & ~sim.people.vaccinated)
+            self.placebo_inds = eligible[cv.choose(len(eligible), min(self.trial_size, len(eligible)))]
+        return
+
+pars = {
+    'pop_size': 20000,
+    'beta': 0.015,
+    'n_days': 120,
+    'verbose': -1,
+}
+
+# Define vaccine arm
+trial_size = 4000
+start_trial = 20
+
+def subtarget(sim):
+    ''' Select people who are susceptible '''
+    if sim.t == start_trial:
+        eligible = cv.true(~np.isfinite(sim.people.date_exposed))
+        inds = eligible[cv.choose(len(eligible), min(trial_size//2, len(eligible)))]
+    else:
+        inds = []
+    return {'vals': [1.0 for ind in inds], 'inds': inds}
+
+# Initialize
+sims = []
+for vaccine in vaccines:
+    vx = cv.vaccinate(vaccine=vaccine, days=[start_trial], prob=0.0, subtarget=subtarget)
+    sim = cv.Sim(
+        label=vaccine,
+        use_waning=True,
+        pars=pars,
+        interventions=vx,
+        analyzers=placebo_arm(day=start_trial, trial_size=trial_size//2)
+    )
+    sims.append(sim)
+
+# Run
+# Run
+msim = cv.MultiSim(sims)
+msim.run(keep_people=True)
+
+results = sc.objdict()
+print('Vaccine efficiency:')
+for sim in msim.sims:
+    vaccine = sim.label
+    results[vaccine] = sc.objdict()
+    vacc_inds = cv.true(sim.people.vaccinated)  # Find trial arm indices, those who were vaccinated
+    placebo_inds = sim['analyzers'][0].placebo_inds
+    assert (len(set(vacc_inds).intersection(set(placebo_inds))) == 0)  # Check that there is no overlap
+    # Calculate vaccine efficacy against infection
+    VE_inf = 1 - (np.isfinite(sim.people.date_exposed[vacc_inds]).sum() /
+                  np.isfinite(sim.people.date_exposed[placebo_inds]).sum())
+    # Calculate vaccine efficacy against symptoms
+    VE_symp = 1 - (np.isfinite(sim.people.date_symptomatic[vacc_inds]).sum() /
+                   np.isfinite(sim.people.date_symptomatic[placebo_inds]).sum())
+    # Calculate vaccine efficacy against severe disease
+    VE_sev = 1 - (np.isfinite(sim.people.date_severe[vacc_inds]).sum() /
+                  np.isfinite(sim.people.date_severe[placebo_inds]).sum())
+    results[vaccine]['inf'] = VE_inf
+    results[vaccine]['symp'] = VE_symp
+    results[vaccine]['sev'] = VE_sev
+    print(f'  {vaccine:8s}: infection: {VE_inf * 100:0.2f}%, symptoms: {VE_symp * 100:0.2f}%, severity: {VE_sev * 100:0.2f}%')
+
+# Plot
+to_plot = cv.get_default_plots('default', 'scen')
+to_plot['Vaccinations'] = ['cum_vaccinated']
+# msim.plot(to_plot=to_plot)
+
+print('Done')