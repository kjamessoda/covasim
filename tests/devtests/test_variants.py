--- conflicted
+++ resolved
@@ -171,7 +171,6 @@
         plot_results(sim, key='incidence_by_strain', title='Imported strains', labels=strain_labels, do_show=do_show, do_save=do_save)
     return sim
 
-<<<<<<< HEAD
 
 def test_importB117(do_plot=False, do_show=True, do_save=False):
     '''
@@ -221,7 +220,6 @@
     return p1, p2
 
 
-=======
 def test_halflife_by_severity(do_plot=False, do_show=True, do_save=False):
     sc.heading('Run basic sim with 2 strains and half life by severity')
 
@@ -254,7 +252,7 @@
         plot_results(sim, key='incidence_by_strain', title=f'2 strain test, A->B immunity {sim["immunity"][0,1]}, B->A immunity {sim["immunity"][1,0]}', labels=strain_labels, do_show=do_show, do_save=do_save)
     return sim
 
->>>>>>> c65c2a0e
+
 def plot_results(sim, key, title, do_show=True, do_save=False, labels=None):
 
     results = sim.results
@@ -320,13 +318,9 @@
     # sim2 = test_importstrain_withcrossimmunity(do_plot=do_plot, do_save=do_save, do_show=do_show)
     # sim3 = test_importstrain_nocrossimmunity(do_plot=do_plot, do_save=do_save, do_show=do_show)
     # sim4 = test_importstrain_args()
-<<<<<<< HEAD
     # sim5 = test_importB117(do_plot=do_plot, do_save=do_save, do_show=do_show)
-
     p1, p2 = test_par_refactor()
-=======
-    sim5 = test_halflife_by_severity(do_plot=do_plot, do_save=do_save, do_show=do_show)
->>>>>>> c65c2a0e
+    sim6 = test_halflife_by_severity(do_plot=do_plot, do_save=do_save, do_show=do_show)
 
     sc.toc()
 
