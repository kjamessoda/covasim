# -*- coding: utf-8 -*-

__all__ = ['__version__', '__versiondate__', '__license__']

<<<<<<< HEAD

__version__ = '0.23.0'
=======
__version__ = '0.22.2'
>>>>>>> 01baed01
__versiondate__ = '2020-04-04'
__license__ = f'Covasim {__version__} ({__versiondate__}) — © 2020 by IDM'<|MERGE_RESOLUTION|>--- conflicted
+++ resolved
@@ -2,11 +2,6 @@
 
 __all__ = ['__version__', '__versiondate__', '__license__']
 
-<<<<<<< HEAD
-
 __version__ = '0.23.0'
-=======
-__version__ = '0.22.2'
->>>>>>> 01baed01
 __versiondate__ = '2020-04-04'
 __license__ = f'Covasim {__version__} ({__versiondate__}) — © 2020 by IDM'