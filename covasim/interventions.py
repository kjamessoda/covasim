--- conflicted
+++ resolved
@@ -565,7 +565,6 @@
                     sim['beta'] = new_beta
                 else:
                     sim['beta_layer'][lkey] = new_beta
-
 
         return
 
@@ -1168,11 +1167,7 @@
         ''' Perform vaccination '''
 
         # If this day is found in the list, apply the intervention
-<<<<<<< HEAD
         for ind in find_day(self.days, sim.t, interv=self, sim=sim):
-=======
-        for ind in find_day(self.days, sim.t): # TODO -- investigate this, why does it loop over a variable that isn't subsequently used? Also, comments need updating
->>>>>>> a159a69b
 
             # Construct the testing probabilities piece by piece -- complicated, since need to do it in the right order
             vacc_probs = np.full(sim.n, self.prob) # Begin by assigning equal vaccination probability to everyone
