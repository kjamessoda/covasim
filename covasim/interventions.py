import inspect
import numpy as np
import pandas as pd
import pylab as pl
import sciris as sc
import datetime as dt
from . import utils as cvu
from . import base as cvb



#%% Generic intervention classes

__all__ = ['InterventionDict', 'Intervention', 'dynamic_pars', 'sequence']


def InterventionDict(which, pars):
    '''
    Generate an intervention from a dictionary. Although a function, it acts
    like a class, since it returns a class instance.

    **Example**::

        interv = cv.InterventionDict(which='change_beta', pars={'days': 30, 'changes': 0.5, 'layers': None})
    '''
    mapping = dict(
        dynamic_pars    = dynamic_pars,
        sequence        = sequence,
        change_beta     = change_beta,
        clip_edges      = clip_edges,
        test_num        = test_num,
        test_prob       = test_prob,
        contact_tracing = contact_tracing,
        )
    try:
        IntervClass = mapping[which]
    except:
        available = ', '.join(mapping.keys())
        errormsg = f'Only interventions "{available}" are available in dictionary representation'
        raise NotImplementedError(errormsg)
    intervention = IntervClass(**pars)
    return intervention


class Intervention:
    '''
    Abstract class for interventions
    '''
    def __init__(self, do_plot=None):
        if do_plot is None:
            do_plot = True
        self.do_plot = do_plot
        self.days = []
        self.initialized = False
        return


    def __repr__(self):
        ''' Return a JSON-friendly output if possible, else revert to pretty repr '''
        try:
            json = self.to_json()
            which = json['which']
            pars = json['pars']
            output = f"cv.InterventionDict('{which}', pars={pars})"
        except:
            output = sc.prepr(self)
        return output


    def _store_args(self):
        ''' Store the user-supplied arguments for later use in to_json '''
        f0 = inspect.currentframe() # This "frame", i.e. Intervention.__init__()
        f1 = inspect.getouterframes(f0) # The list of outer frames
        parent = f1[1].frame # The parent frame, e.g. change_beta.__init__()
        _,_,_,values = inspect.getargvalues(parent) # Get the values of the arguments
        self.input_args = {}
        for key,value in values.items():
            if key not in ['self', '__class__']: # Skip these two
                self.input_args[key] = value
        return


    def initialize(self, sim):
        '''
        Initialize intervention -- this is used to make modifications to the intervention
        that can't be done until after the sim is created.
        '''
        self.initialized = True
        return


    def apply(self, sim):
        '''
        Apply intervention

        Function signature matches existing intervention definition
        This method gets called at each timestep and must be implemented
        by derived classes

        Args:
            sim: The Sim instance

        Returns:
            None
        '''
        raise NotImplementedError


    def plot(self, sim, ax=None):
        '''
        Call function during plotting

        This can be used to do things like add vertical lines on days when
        interventions take place. Can be disabled by setting self.do_plot=False.

        Args:
            sim: the Sim instance
            ax: the axis instance

        Returns:
            None
        '''
        if self.do_plot or self.do_plot is None:
            if ax is None:
                ax = pl.gca()
            for day in self.days:
                if day is not None:
                    ax.axvline(day, linestyle='--', c=[0,0,0])
        return


    def to_json(self):
        '''
        Return JSON-compatible representation

        Custom classes can't be directly represented in JSON. This method is a
        one-way export to produce a JSON-compatible representation of the
        intervention. In the first instance, the object dict will be returned.
        However, if an intervention itself contains non-standard variables as
        attributes, then its `to_json` method will need to handle those

        Returns:
            JSON-serializable representation (typically a dict, but could be anything else)
        '''
        which = self.__class__.__name__
        pars = sc.jsonify(self.input_args)
        output = dict(which=which, pars=pars)
        return output


class dynamic_pars(Intervention):
    '''
    A generic intervention that modifies a set of parameters at specified points
    in time.

    The intervention takes a single argument, pars, which is a dictionary of which
    parameters to change, with following structure: keys are the parameters to change,
    then subkeys 'days' and 'vals' are either a scalar or list of when the change(s)
    should take effect and what the new value should be, respectively.

    Args:
        pars (dict): described above
        do_plot (bool): whether or not to plot the intervention

    **Examples**::

        interv = cv.dynamic_pars({'diag_factor':{'days':30, 'vals':0.5}, 'cont_factor':{'days':30, 'vals':0.5}}) # Starting day 30, make diagnosed people and people with contacts half as likely to transmit
        interv = cv.dynamic_pars({'beta':{'days':[14, 28], 'vals':[0.005, 0.015]}}) # On day 14, change beta to 0.005, and on day 28 change it back to 0.015
    '''

    def __init__(self, pars, do_plot=None):
        super().__init__(do_plot=do_plot)
        subkeys = ['days', 'vals']
        for parkey in pars.keys():
            for subkey in subkeys:
                if subkey not in pars[parkey].keys():
                    errormsg = f'Parameter {parkey} is missing subkey {subkey}'
                    raise sc.KeyNotFoundError(errormsg)
                if sc.isnumber(pars[parkey][subkey]): # Allow scalar values or dicts, but leave everything else unchanged
                    pars[parkey][subkey] = sc.promotetoarray(pars[parkey][subkey])
            len_days = len(pars[parkey]['days'])
            len_vals = len(pars[parkey]['vals'])
            if len_days != len_vals:
                raise ValueError(f'Length of days ({len_days}) does not match length of values ({len_vals}) for parameter {parkey}')
        self.pars = pars
        self._store_args()
        return


    def apply(self, sim):
        ''' Loop over the parameters, and then loop over the days, applying them if any are found '''
        t = sim.t
        for parkey,parval in self.pars.items():
            inds = sc.findinds(parval['days'], t) # Look for matches
            if len(inds):

                if len(inds)>1:
                    raise ValueError(f'Duplicate days are not allowed for Dynamic interventions (day={t}, indices={inds})')
                else:
                    match = inds[0]
                    val = parval['vals'][match]
                    if isinstance(val, dict):
                        sim[parkey].update(val) # Set the parameter if a nested dict
                    else:
                        sim[parkey] = val # Set the parameter if not a dict
        return


class sequence(Intervention):
    '''
    This is an example of a meta-intervention which switches between a sequence of interventions.

    Args:
        days (list): the days on which to apply each intervention
        interventions (list): the interventions to apply on those days
        do_plot (bool): whether or not to plot the intervention

    **Example**::

        interv = cv.sequence(days=[10, 51], interventions=[
                    cv.test_num(n_tests=[100]*npts),
                    cv.test_prob(symptomatic_prob=0.2, asymptomatic_prob=0.002),
                ])
    '''

    def __init__(self, days, interventions, do_plot=None):
        super().__init__(do_plot=do_plot)
        assert len(days) == len(interventions)
        self.days = days
        self.interventions = interventions
        self._cum_days = np.cumsum(days)
        self._store_args()
        return


    def initialize(self, sim):
        ''' Fix the dates '''
        self.days = [sim.day(day) for day in self.days]
        self.initialized = True
        return


    def apply(self, sim):
        idx = np.argmax(self._cum_days > sim.t)  # Index of the intervention to apply on this day
        self.interventions[idx].apply(sim)
        return



#%% Beta interventions

__all__+= ['change_beta', 'clip_edges']


class change_beta(Intervention):
    '''
    The most basic intervention -- change beta by a certain amount.

    Args:
        days (int or array): the day or array of days to apply the interventions
        changes (float or array): the changes in beta (1 = no change, 0 = no transmission)
        layers (str or list): the layers in which to change beta
        do_plot (bool): whether or not to plot the intervention


    **Examples**::

        interv = cv.change_beta(25, 0.3) # On day 25, reduce overall beta by 70% to 0.3
        interv = cv.change_beta([14, 28], [0.7, 1], layers='s') # On day 14, reduce beta by 30%, and on day 28, return to 1 for schools
    '''

    def __init__(self, days, changes, layers=None, do_plot=None):
        super().__init__(do_plot=do_plot)
        self.days = days
        self.changes = sc.promotetoarray(changes)
        self.layers = sc.promotetolist(layers, keepnone=True)
        self.orig_betas = None
        self._store_args()
        return


    def initialize(self, sim):
        ''' Fix days and store beta '''
        if sc.isstring(self.days) or not sc.isiterable(self.days):
            self.days = sc.promotetolist(self.days)
        if isinstance(self.days, list):
            for d,day in enumerate(self.days):
                self.days[d] = sim.day(day) # Ensure it's an integer and not a string or something
        self.days = sc.promotetoarray(self.days)
        if len(self.days) != len(self.changes):
            errormsg = f'Number of days supplied ({len(self.days)}) does not match number of changes in beta ({len(self.changes)})'
            raise ValueError(errormsg)
        self.orig_betas = {}
        for lkey in self.layers:
            if lkey is None:
                self.orig_betas['overall'] = sim['beta']
            else:
                self.orig_betas[lkey] = sim['beta_layer'][lkey]
        self.initialized = True
        return


    def apply(self, sim):

        # If this day is found in the list, apply the intervention
        inds = sc.findinds(self.days, sim.t)
        if len(inds):
            for lkey,new_beta in self.orig_betas.items():
                for ind in inds:
                    new_beta = new_beta * self.changes[ind]
                if lkey == 'overall':
                    sim['beta'] = new_beta
                else:
                    sim['beta_layer'][lkey] = new_beta

        return


class clip_edges(Intervention):
    '''
    Isolate contacts by moving them from the simulation to this intervention.

    Args:
        start_day (int): the day to isolate contacts
        end_day (int): the day to end isolating contacts
        change (float or dict): the proportion of contacts to retain, a la change_beta (1 = no change, 0 = no transmission)
        do_plot (bool): whether or not to plot the intervention

    **Examples**::

        interv = cv.clip_edges(25, 0.3) # On day 25, reduce overall contacts by 70% to 0.3
        interv = cv.clip_edges(start_day=25, end_day=35, change={'s':0.1}) # On day 25, remove 90% of school contacts, and on day 35, restore them
    '''

    def __init__(self, start_day, change=None, end_day=None, verbose=False, do_plot=None):
        super().__init__(do_plot=do_plot)
        self.start_day  = start_day
        self.end_day    = end_day
        self.change     = change
        self.verbose    = verbose
        self.layer_keys = None
        self.contacts   = None
        self._store_args()
        return


    def initialize(self, sim):
        ''' Fix the dates '''
        self.start_day   = sim.day(self.start_day)
        self.end_day     = sim.day(self.end_day)
        self.days        = [self.start_day, self.end_day]
        self.initialized = True
        return


    def apply(self, sim):

        verbose = self.verbose

        # On the start day, move contacts over
        if sim.t == self.start_day:

            # If this is the first time it's being run, create the contacts
            if self.contacts is None:
                if isinstance(self.change, dict):
                    self.layer_keys = list(self.change.keys())
                else:
                    self.layer_keys = list(sim.people.contacts.keys())
                    self.change = {key:self.change for key in self.layer_keys}
                self.contacts = cvb.Contacts(layer_keys=self.layer_keys)
                if verbose:
                    print(f'Created contacts: {self.contacts}')

            # Do the contact moving
            for lkey,prop in self.change.items():
                layer = sim.people.contacts[lkey]
                if verbose:
                    print(f'Working on layer {lkey}: {layer}')
                n_contacts = len(layer)
                prop_to_move = 1-prop # Calculate the proportion of contacts to move
                n_to_move = int(prop_to_move*n_contacts)
                inds = cvu.choose(max_n=n_contacts, n=n_to_move)
                layer_df = layer.to_df()
                to_move = layer_df.iloc[inds]
                if verbose:
                    print(f'Moving {prop_to_move} of {n_contacts} gives {n_to_move}. Before:\n{layer_df}\nTo move:\n{to_move}')
                self.contacts[lkey] = cvb.Layer().from_df(to_move) # Move them here
                if verbose:
                    print(f'Contacts here: {self.contacts[lkey]}')
                layer_df = layer_df.drop(layer_df.index[inds]) # Remove indices
                new_layer = cvb.Layer().from_df(layer_df) # Convert back
                new_layer.validate()
                sim.people.contacts[lkey] = new_layer
                if verbose:
                    print(f'Remaining contacts: {sim.people.contacts[lkey]}')

        # At the end, move back
        if sim.t == self.end_day:
            if verbose:
                print(f'Before:\n{sim.people.contacts}')
            sim.people.add_contacts(self.contacts)
            if verbose:
                print(f'After:\n{sim.people.contacts}')
            self.contacts = None # Reset to save memory

        # If no end day is specified, ensure they get deleted
        if sim.t == sim.tvec[-1]:
            self.contacts = None # Reset to save memory

        return



#%% Testing interventions

__all__+= ['test_num', 'test_prob', 'contact_tracing']


class test_num(Intervention):
    '''
    Test a fixed number of people per day.

    Args:
        daily_tests (int or arr): number of tests per day; if integer, use that number every day
        symp_test (float): odds ratio of a symptomatic person testing
        quar_test (float): probability of a person in quarantine testing
        sensitivity (float): test sensitivity
        loss_prob (float): probability of the person being lost-to-follow-up
        test_delay (int): days for test result to be known
        start_day (int): day the intervention starts
        end_day (int): day the intervention ends
        do_plot (bool): whether or not to plot the intervention

    **Example**::

        interv = cv.test_num(daily_tests=[0.10*n_people]*npts)

    Returns:
        Intervention
    '''

    def __init__(self, daily_tests, symp_test=100.0, quar_test=1.0, sensitivity=1.0, loss_prob=0, test_delay=0, start_day=0, end_day=None, do_plot=None):
        super().__init__(do_plot=do_plot)
        self.daily_tests = daily_tests #: Should be a list of length matching time
        self.symp_test  = symp_test
        self.quar_test   = quar_test
        self.sensitivity = sensitivity
        self.loss_prob   = loss_prob
        self.test_delay  = test_delay
        self.start_day   = start_day
        self.end_day     = end_day
        self._store_args()
        return


    def initialize(self, sim):
        ''' Fix the dates and number of tests '''

        # Process daily tests -- has to be here rather than init so have access to the sim object
        if sc.isnumber(self.daily_tests): # If a number, convert to an array
            self.daily_tests = np.array([int(self.daily_tests)]*sim.npts)
        elif isinstance(self.daily_tests, (pd.Series, pd.DataFrame)):
            start_date = sim['start_day'] + dt.timedelta(days=self.start_day)
            end_date = self.daily_tests.index[-1]
            dateindex = pd.date_range(start_date, end_date)
            self.daily_tests = self.daily_tests.reindex(dateindex, fill_value=0).to_numpy()

        # Handle days
        self.start_day   = sim.day(self.start_day)
        self.end_day     = sim.day(self.end_day)
        self.days        = [self.start_day, self.end_day]
        self.initialized = True

        return


    def apply(self, sim):

        t = sim.t
        if t < self.start_day:
            return
        elif self.end_day is not None and t > self.end_day:
            return

        # Check that there are still tests
        rel_t = t - self.start_day
        if rel_t < len(self.daily_tests):
            n_tests = int(self.daily_tests[rel_t]/sim.rescale_vec[t])  # Number of tests for this day -- rescaled
            if not (n_tests and pl.isfinite(n_tests)): # If there are no tests today, abort early
                return
            else:
                sim.results['new_tests'][t] += n_tests
        else:
            return

        test_probs = np.zeros(sim.n) # Begin by assigning equal tesitng probability to everyone
        symp_inds  = cvu.true(sim.people.symptomatic)
        quar_inds  = cvu.true(sim.people.quarantined)
        diag_inds  = cvu.true(sim.people.diagnosed)
<<<<<<< HEAD
        test_probs[symp_inds] = self.sympt_test
        test_probs[quar_inds] = self.quar_test
=======
        test_probs[symp_inds] *= self.symp_test
        test_probs[quar_inds] *= self.quar_test
>>>>>>> d41ad94a
        test_probs[diag_inds] = 0.

        test_inds = cvu.choose_w(probs=test_probs, n=n_tests, unique=False)

        sim.people.test(test_inds, self.sensitivity, loss_prob=self.loss_prob, test_delay=self.test_delay)

        return


class test_prob(Intervention):
    '''
    Test as many people as required based on test probability.
    Probabilities are OR together, so choose wisely.

    Args:
        symp_prob (float): Probability of testing a symptomatic (unquarantined) person
        asymp_prob (float): Probability of testing an asymptomatic (unquarantined) person
        symp_quar_prob (float): Probability of testing a symptomatic quarantined person
        asymp_quar_prob (float): Probability of testing an asymptomatic quarantined person
        test_sensitivity (float): Probability of a true positive
        loss_prob (float): Probability of loss to follow-up
        test_delay (int): How long testing takes
        start_day (int): When to start the intervention

    **Example**::

        interv = cv.test_prob(symptomatic_prob=0.1, asymptomatic_prob=0.01) # Test 10% of symptomatics and 1% of asymptomatics
        interv = cv.test_prob(symp_quar_prob=0.4) # Test 40% of those in quarantine with symptoms

    Returns:
        Intervention
    '''
    def __init__(self, symp_prob=0, asymp_prob=0, symp_quar_prob=None, asymp_quar_prob=None, test_sensitivity=1.0, loss_prob=0.0, test_delay=1, start_day=0, end_day=None, do_plot=None):
        super().__init__(do_plot=do_plot)
        self.symp_prob        = symp_prob
        self.asymp_prob       = asymp_prob
        self.symp_quar_prob   = symp_quar_prob  if  symp_quar_prob is not None else  symp_prob
        self.asymp_quar_prob  = asymp_quar_prob if asymp_quar_prob is not None else asymp_prob
        self.test_sensitivity = test_sensitivity
        self.loss_prob        = loss_prob
        self.test_delay       = test_delay
        self.start_day        = start_day
        self.end_day          = end_day
        self._store_args()
        return


    def initialize(self, sim):
        ''' Fix the dates '''
        self.start_day   = sim.day(self.start_day)
        self.end_day     = sim.day(self.end_day)
        self.days        = [self.start_day, self.end_day]
        self.initialized = True
        return


    def apply(self, sim):
        ''' Perform testing '''
        t = sim.t
        if t < self.start_day:
            return
        elif self.end_day is not None and t > self.end_day:
            return

        symp_inds       = cvu.true(sim.people.symptomatic)
        asymp_inds      = cvu.false(sim.people.symptomatic)
        quar_inds       = cvu.true(sim.people.quarantined)
        symp_quar_inds  = quar_inds[cvu.true(sim.people.symptomatic[quar_inds])]
        asymp_quar_inds = quar_inds[cvu.false(sim.people.symptomatic[quar_inds])]
        diag_inds       = cvu.true(sim.people.diagnosed)

        test_probs = np.zeros(sim.n) # Begin by assigning equal tesitng probability to everyone
        test_probs[symp_inds]       = self.symp_prob
        test_probs[asymp_inds]      = self.asymp_prob
        test_probs[symp_quar_inds]  = self.symp_quar_prob
        test_probs[asymp_quar_inds] = self.asymp_quar_prob
        test_probs[diag_inds]       = 0.
        test_inds = cvu.binomial_arr(test_probs).nonzero()[0]

        sim.people.test(test_inds, test_sensitivity=self.test_sensitivity, loss_prob=self.loss_prob, test_delay=self.test_delay)
        sim.results['new_tests'][t] += int(len(test_inds)*sim['pop_scale']/sim.rescale_vec[t]) # If we're using dynamic scaling, we have to scale by pop_scale, not rescale_vec

        return


class contact_tracing(Intervention):
    '''
    Contact tracing of positive people.

    Args:
        trace_probs (float): probability of tracing, per layer
        trace_time (int): days required to trace, per layer
        start_day (int): intervention start day
        end_day (int): intervention end day
        contact_red (float): not implemented currently, but could potentially scale contact in this intervention
        do_plot (bool): whether or not to plot
    '''
    def __init__(self, trace_probs, trace_time, start_day=0, end_day=None, contact_red=None, do_plot=None):
        super().__init__(do_plot=do_plot)
        self.trace_probs = trace_probs
        self.trace_time  = trace_time
        self.contact_red = contact_red
        self.start_day   = start_day
        self.end_day     = end_day
        self._store_args()
        return


    def initialize(self, sim):
        ''' Fix the dates and dictionaries '''
        self.start_day = sim.day(self.start_day)
        self.end_day   = sim.day(self.end_day)
        self.days      = [self.start_day, self.end_day]
        if sc.isnumber(self.trace_probs):
            val = self.trace_probs
            self.trace_probs = {k:val for k in sim.people.layer_keys()}
        if sc.isnumber(self.trace_time):
            val = self.trace_time
            self.trace_time = {k:val for k in sim.people.layer_keys()}
        self.initialized = True
        return


    def apply(self, sim):
        t = sim.t
        if t < self.start_day:
            return
        elif self.end_day is not None and t > self.end_day:
            return

        just_diagnosed_inds = cvu.true(sim.people.date_diagnosed == t) # Diagnosed this time step, time to trace
        if len(just_diagnosed_inds): # If there are any just-diagnosed people, go trace their contacts
            sim.people.trace(just_diagnosed_inds, self.trace_probs, self.trace_time)

        return<|MERGE_RESOLUTION|>--- conflicted
+++ resolved
@@ -493,17 +493,12 @@
         else:
             return
 
-        test_probs = np.zeros(sim.n) # Begin by assigning equal tesitng probability to everyone
+        test_probs = np.ones(sim.n) # Begin by assigning equal tesitng probability to everyone
         symp_inds  = cvu.true(sim.people.symptomatic)
         quar_inds  = cvu.true(sim.people.quarantined)
         diag_inds  = cvu.true(sim.people.diagnosed)
-<<<<<<< HEAD
-        test_probs[symp_inds] = self.sympt_test
-        test_probs[quar_inds] = self.quar_test
-=======
         test_probs[symp_inds] *= self.symp_test
         test_probs[quar_inds] *= self.quar_test
->>>>>>> d41ad94a
         test_probs[diag_inds] = 0.
 
         test_inds = cvu.choose_w(probs=test_probs, n=n_tests, unique=False)
