--- conflicted
+++ resolved
@@ -555,24 +555,7 @@
 
         # Initialization steps -- start the timer, initialize the sim and the seed, and check that the sim hasn't been run
         T = sc.tic()
-<<<<<<< HEAD
-        if self.results_ready: # Use results_ready as a proxy for whether a sim has already been run
-            errormsg = 'Simulation already run: use sim.reset() before rerunning'
-            raise RuntimeError(errormsg)
-
-        if not self.initialized:
-            self.initialize()
-        else:
-            self.validate_pars() # We always want to validate the parameters before running
-            self.init_interventions() # And interventions
-            if reset_seed:
-                self.set_seed() # Ensure the random number generator is freshly initialized
-
-        if restore_pars:
-            orig_pars = sc.dcp(self.pars) # Create a copy of the parameters, to restore after the run, in case they are dynamically modified
-=======
-
->>>>>>> 1cb47959
+
         if verbose is None:
             verbose = self['verbose']
 
@@ -668,12 +651,6 @@
 
         self._orig_pars = None # Reduce storage requirements when simulation is finalized (regardless of whether they were restored or not)
 
-        return
-
-
-    def reset(self):
-        ''' Convenience function for re-initializing a simulation allowing it to be rerun '''
-        self.initialize(reset=True)
         return
 
 
