'''
Defines the Sim class, Covasim's core class.
'''

#%% Imports
import numpy as np
import pylab as pl
import pandas as pd
import sciris as sc
import datetime as dt
import matplotlib.ticker as ticker
from . import version as cvv
from . import utils as cvu
from . import defaults as cvd
from . import base as cvbase
from . import parameters as cvpars
from . import population as cvpop

# Specify all externally visible things this file defines
__all__ = ['Sim']

class Sim(cvbase.BaseSim):
    '''
    The Sim class handles the running of the simulation: the number of children,
    number of time points, and the parameters of the simulation.
    Args:
        pars (dict): parameters to modify from their default values
        datafile (str): filename of (Excel) data file to load, if any
        datacols (list): list of column names of the data file to load
        filename (str): the filename for this simulation, if it's saved (default: creation date)
    '''

    def __init__(self, pars=None, datafile=None, datacols=None, popfile=None, filename=None, **kwargs):
        # Create the object
        default_pars = cvpars.make_pars(**kwargs) # Start with default pars
        super().__init__(default_pars) # Initialize and set the parameters as attributes

        # Set attributes
        self.created       = None  # The datetime the sim was created
        self.filename      = None  # The filename of the sim
        self.datafile      = None  # The name of the data file
        self.data          = None  # The actual data
        self.popdict       = None  # The population dictionary
        self.t             = None  # The current time in the simulation
        self.initialized   = False # Whether or not initialization is complete
        self.results_ready = False # Whether or not results are ready
        self.people        = []    # Initialize these here so methods that check their length can see they're empty
        self.contact_keys  = None  # Keys for contact networks
        self.results       = {}    # For storing results

        # Now update everything
        self.set_metadata(filename)        # Set the simulation date and filename
        self.load_data(datafile, datacols) # Load the data, if provided
        self.load_population(popfile)      # Load the population, if provided
        self.update_pars(pars)             # Update the parameters, if provided

        return


    def update_pars(self, pars=None, create=False, **kwargs):
        ''' Ensure that metaparameters get used properly before being updated '''
        pars = sc.mergedicts(pars, kwargs)
        if pars:
            if 'use_layers' in pars: # Reset layers
                cvpars.set_contacts(pars)
            if 'prog_by_age' in pars:
                pars['prognoses'] = cvpars.get_prognoses(by_age=pars['prog_by_age']) # Reset prognoses
            super().update_pars(pars=pars, create=create) # Call update_pars() for ParsObj
        return


    def set_metadata(self, filename):
        ''' Set the metadata for the simulation -- creation time and filename '''
        self.created = sc.now()
        self.version = cvv.__version__
        self.git_info = cvu.git_info()
        if filename is None:
            datestr = sc.getdate(obj=self.created, dateformat='%Y-%b-%d_%H.%M.%S')
            self.filename = f'covasim_{datestr}.sim'
        return


    def load_data(self, datafile=None, datacols=None, **kwargs):
        ''' Load the data to calibrate against, if provided '''
        self.datafile = datafile # Store this
        if datafile is not None: # If a data file is provided, load it
            self.data = cvpars.load_data(filename=datafile, columns=datacols, **kwargs)

            # Ensure the data are continuous and align with the simulation
            # data_offset = (self.data.iloc[0]['date'] - self.pars['start_day']).days # TODO: Use df.set_index("A").reindex(new_index).reset_index()

        return


    def load_population(self, filename=None, **kwargs):
        '''
        Load the population dictionary from file.
        Args:
            filename (str): name of the file to load
        '''
        if filename is not None:
            filepath = sc.makefilepath(filename=filename, **kwargs)
            self.popdict = sc.loadobj(filepath)
            n_actual = len(self.popdict['uid'])
            n_expected = self['pop_size']
            if n_actual != n_expected:
                errormsg = f'Wrong number of people ({n_expected} requested, {n_actual} actual) -- please change "pop_size" to match or regenerate the file'
                raise ValueError(errormsg)
        return


    def save_population(self, filename, **kwargs):
        '''
        Save the population dictionary to file.
        Args:
            filename (str): name of the file to save to.
        '''
        filepath = sc.makefilepath(filename=filename, **kwargs)
        sc.saveobj(filepath, self.popdict)
        return filepath


    def initialize(self, **kwargs):
        '''
        Perform all initializations.
        Args:
            kwargs (dict): passed to init_people
        '''
        self.t = 0  # The current time index
        self.validate_pars() # Ensure parameters have valid values
        self.set_seed() # Reset the random seed
        self.init_results() # Create the results stucture
        self.init_people(**kwargs) # Create all the people (slow)
        self.initialized = True
        return


    def validate_pars(self):
        ''' Some parameters can take multiple types; this makes them consistent '''

        # Handle start day
        start_day = self['start_day'] # Shorten
        if start_day in [None, 0]: # Use default start day
            start_day = dt.date(2020, 1, 1)
        elif sc.isstring(start_day):
            start_day = sc.readdate(start_day)
        if isinstance(start_day,dt.datetime):
            start_day = start_day.date()
        self['start_day'] = start_day

        # Handle contacts
        contacts = self['contacts']
        if sc.isnumber(contacts): # It's a scalar instead of a dict, assume it's all contacts
            self['contacts']    = {'a':contacts}
            self['beta_layers'] = {'a':1.0}

        # Handle population data
        popdata_choices = ['random', 'realistic', 'clustered', 'synthpops']
        if sc.isnumber(self['pop_type']): # Convert e.g. pop_type=1 to 'realistic'
            self['pop_type'] = popdata_choices[int(self['pop_type'])] # Choose one of these
        if self['pop_type'] not in popdata_choices:
            choice = self['pop_type']
            choicestr = ', '.join(popdata_choices)
            errormsg = f'Population type "{choice}" not available; choices are: {choicestr}'
            raise ValueError(errormsg)

        # Handle interventions
        self['interventions'] = sc.promotetolist(self['interventions'], keepnone=False)

        return


    def init_results(self):
        '''
        Create the main results structure.
        We differentiate between flows, stocks, and cumulative results
        The prefix "new" is used for flow variables, i.e. counting new events (infections/deaths/recoveries) on each timestep
        The prefix "n" is used for stock variables, i.e. counting the total number in any given state (sus/inf/rec/etc) on any paticular timestep
        The prefix "cum_" is used for cumulative variables, i.e. counting the total number that have ever been in a given state at some point in the sim
        Note that, by definition, n_dead is the same as cum_deaths and n_recovered is the same as cum_recoveries, so we only define the cumulative versions
        '''

        def init_res(*args, **kwargs):
            ''' Initialize a single result object '''
            output = cvbase.Result(*args, **kwargs, npts=self.npts)
            return output

        dcols = cvd.default_colors # Shorten default colors

        # Stock variables
        for key,label in cvd.result_stocks.items():
            self.results[f'n_{key}'] = init_res(label, color=dcols[key])
        self.results['n_susceptible'].scale = 'static'
        self.results['bed_capacity']  = init_res('Percentage bed capacity', scale=False)

        # Flows and cumulative flows
        for key,label in cvd.result_flows.items():
            self.results[f'new_{key}'] = init_res(f'Number of new {label}', color=dcols[key]) # Flow variables -- e.g. "Number of new infections"
            self.results[f'cum_{key}'] = init_res(f'Cumulative {label}',    color=dcols[key]) # Cumulative variables -- e.g. "Cumulative infections"

        # Other variables
        self.results['r_eff']         = init_res('Effective reproductive number', scale=False)
        self.results['doubling_time'] = init_res('Doubling time', scale=False)

        # Populate the rest of the results
        if self['rescale']:
            scale = 1
        else:
            scale = self['pop_scale']
        self.rescale_vec   = scale*np.ones(self.npts)
        self.results['t']    = self.tvec
        self.results['date'] = self.datevec
        self.results_ready   = False

        return


    @property
    def reskeys(self):
        ''' Get the actual results objects, not other things stored in sim.results '''
        all_keys = list(self.results.keys())
        res_keys = [key for key in all_keys if isinstance(self.results[key], cvbase.Result)]
        return res_keys


    def init_people(self, verbose=None, id_len=None, **kwargs):
        ''' Create the people '''

        if verbose is None:
            verbose = self['verbose']

        sc.printv(f'Creating {self["pop_size"]} people...', 1, verbose)

        cvpop.make_people(self, verbose=verbose, **kwargs)

        # Create the seed infections
        for i in range(int(self['pop_infected'])):
            person = self.people[i]
            person.infect(t=0)

        return


    def next(self, verbose=0):
        '''
        Step simulation forward in time
<<<<<<< HEAD
        Args:
            steps (int): the number of timesteps to run (default: 1)
            stop (int): alternative to steps, index of the simulation to run until (default: current + 1)
        Returns: None
=======
>>>>>>> 669810e4
        '''

        # Set the time and if we have reached the end of the simulation, then do nothing
        t = self.t
        if t >= self.npts:
            return

        # Zero counts for this time step: stocks
        n_susceptible   = 0
        n_exposed       = 0
        n_infectious    = 0
        n_symptomatic   = 0
        n_severe        = 0
        n_critical      = 0
        n_diagnosed     = 0
        n_quarantined   = 0

        # Zero counts for this time step: flows
        new_recoveries  = 0
        new_deaths      = 0
        new_infections  = 0
        new_symptomatic = 0
        new_severe      = 0
        new_critical    = 0
        new_quarantined = 0

        # Extract these for later use. The values do not change in the person loop and the dictionary lookup is expensive.
        beta             = self['beta']
        asymp_factor     = self['asymp_factor']
        diag_factor      = self['diag_factor']
        quar_trans_factor= self['quar_trans_factor']
        quar_acq_factor  = self['quar_acq_factor']
        quar_period      = self['quar_period']
        beta_layers      = self['beta_layers']
        n_beds           = self['n_beds']
        bed_constraint   = False
        pop_size         = len(self.people)
        n_imports        = cvu.pt(self['n_imports']) # Imported cases
        if 'c' in self['contacts']:
            n_comm_contacts = self['contacts']['c'] # Community contacts; TODO: make less ugly
        else:
            n_comm_contacts = 0

        # Print progress
        if verbose >= 1:
            string = f'  Running day {t:0.0f} of {self.pars["n_days"]} ({sc.toc(output=True):0.2f} s elapsed)...'
            if verbose >= 2:
                sc.heading(string)
            else:
                print(string)

        # Check if we need to rescale
        if self['rescale']:
            self.rescale()

        # Randomly infect some people (imported infections)
        if n_imports>0:
            imporation_inds = cvu.choose(max_n=pop_size, n=n_imports)
            for ind in imporation_inds:
                person = self.people[ind]
                new_infections += person.infect(t=t)


        susceptible = self.people.filter_in('susceptible')
        n_susceptible = 0
        for person in susceptible:
            n_susceptible += 1 # Update number of susceptibles

            # If they're quarantined, this affects their transmission rate
            new_quarantined += person.check_quar_begin(t, quar_period) # Set know_contact and go into quarantine
            n_quarantined += person.check_quar_end(t) # Come out of quarantine, and count quarantine state

        # Loop over everyone not susceptible
        not_susceptible = self.people.filter_out('susceptible')
        for person in not_susceptible:
            # N.B. Recovered and dead people are included here!

            # If exposed, check if the person becomes infectious
            if person.exposed:
                n_exposed += 1
                if not person.infectious and t == person.date_infectious: # It's the day they become infectious
                    person.infectious = True
                    sc.printv(f'      Person {person.uid} became infectious!', 2, verbose)

            # If they're quarantined, this affects their transmission rate
            new_quarantined += person.check_quar_begin(t, quar_period) # Set know_contact and go into quarantine
            person.check_quar_end(t) # Come out of quarantine
            n_quarantined += person.quarantined
            n_diagnosed   += person.diagnosed

            # If infectious, update status according to the course of the infection, and check if anyone gets infected
            if person.infectious:

                # Check whether the person died on this timestep
                new_death = person.check_death(t)
                new_deaths += new_death

                # Check whether the person recovered on this timestep
                new_recovery = person.check_recovery(t)
                new_recoveries += new_recovery

                # If the person didn't die or recover, check for onward transmission
                if not new_death and not new_recovery:
                    n_infectious += 1 # Count this person as infectious

                    # Check symptoms and diagnosis
                    new_symptomatic += person.check_symptomatic(t)
                    new_severe      += person.check_severe(t)
                    new_critical    += person.check_critical(t)
                    n_symptomatic   += person.symptomatic
                    n_severe        += person.severe
                    n_critical      += person.critical
                    if n_severe > n_beds:
                        bed_constraint = True

                    # Calculate transmission risk based on whether they're asymptomatic/diagnosed/have been isolated
                    thisbeta = beta * \
                               person.get_rel_beta(t, **self.pars['viral_distro']) * \
                               (asymp_factor if not person.symptomatic else 1.) * \
                               (diag_factor if person.diagnosed else 1.)

                    # Set community contacts
                    person_contacts = person.contacts
                    if n_comm_contacts:
                        community_contact_inds = cvu.choose(max_n=pop_size, n=n_comm_contacts)
                        person_contacts['c'] = community_contact_inds

                    # Determine who gets infected
                    for ckey in self.contact_keys:
                        contact_ids = person_contacts[ckey]
                        if len(contact_ids):
                            this_beta_layer = thisbeta *\
                                              beta_layers[ckey] *\
                                              (quar_trans_factor[ckey] if person.quarantined else 1.) # Reduction in onward transmission due to quarantine

                            transmission_inds = cvu.bf(this_beta_layer, contact_ids)
                            for contact_ind in transmission_inds: # Loop over people who get infected
                                target_person = self.people[contact_ind]
                                if target_person.susceptible: # Skip people who are not susceptible

                                    # See whether we will infect this person
                                    infect_this_person = True # By default, infect them...
                                    if target_person.quarantined:
                                        infect_this_person = cvu.bt(quar_acq_factor) # ... but don't infect them if they're isolating # DJK - should be layer dependent!
                                    if infect_this_person:
                                        new_infections += target_person.infect(t, bed_constraint, source=person) # Actually infect them
                                        sc.printv(f'        Person {person.uid} infected person {target_person.uid}!', 2, verbose)

        # End of person loop; apply interventions
        for intervention in self['interventions']:
            intervention.apply(self)
        if self['interv_func'] is not None: # Apply custom intervention function
            self =self['interv_func'](self)

        # Update counts for this time step: stocks
        self.results['n_susceptible'][t]  = n_susceptible - new_infections
        self.results['n_exposed'][t]      = n_exposed
        self.results['n_infectious'][t]   = n_infectious # Tracks total number infectious at this timestep
        self.results['n_symptomatic'][t]  = n_symptomatic # Tracks total number symptomatic at this timestep
        self.results['n_severe'][t]       = n_severe # Tracks total number of severe cases at this timestep
        self.results['n_critical'][t]     = n_critical # Tracks total number of critical cases at this timestep
        self.results['n_diagnosed'][t]    = n_diagnosed # Tracks total number of diagnosed cases at this timestep
        self.results['n_quarantined'][t]   = n_quarantined # Tracks number currently quarantined
        self.results['bed_capacity'][t]   = n_severe/n_beds if n_beds>0 else np.nan

        # Update counts for this time step: flows
        self.results['new_infections'][t]  = new_infections # New infections on this timestep
        self.results['new_recoveries'][t]  = new_recoveries # Tracks new recoveries on this timestep
        self.results['new_symptomatic'][t] = new_symptomatic
        self.results['new_severe'][t]      = new_severe
        self.results['new_critical'][t]    = new_critical
        self.results['new_deaths'][t]      = new_deaths
        self.results['new_quarantined'][t] = new_quarantined

        self.t += 1


    def rescale(self):
        ''' Dynamically rescale the population '''
        t = self.t
        pop_scale = self['pop_scale']
        current_scale = self.rescale_vec[t]
        if current_scale < pop_scale: # We have room to rescale
            not_sus = list(self.people.filter_out('susceptible'))
            n_not_sus = len(not_sus)
            n_people = len(self.people)
            if n_not_sus / n_people > self['rescale_threshold']: # Check if we've reached point when we want to rescale
                max_ratio = pop_scale/current_scale # We don't want to exceed this
                scaling_ratio = min(self['rescale_factor'], max_ratio)
                self.rescale_vec[t+1:] *= scaling_ratio # Update the rescaling factor from here on
                n = int(n_people*(1.0-1.0/scaling_ratio)) # For example, rescaling by 2 gives n = 0.5*n_people
                new_susceptibles = cvu.choose(max_n=n_people, n=n) # Choose who to make susceptible again
                for p in new_susceptibles: # TODO: only loop over non-susceptibles
                    person = self.people[p]
                    if not person.susceptible:
                        person.make_susceptible()
        return


    def run(self, do_plot=False, verbose=None, **kwargs):
        '''
        Run the simulation.
        Args:
            do_plot (bool): whether to plot
            verbose (int): level of detail to print
            kwargs (dict): passed to self.plot()
        Returns:
            results: the results object (also modifies in-place)
        '''

        T = sc.tic()

        # Reset settings and results
        if not self.initialized:
            self.initialize()

        if verbose is None:
            verbose = self['verbose']

        # Main simulation loop
        for t in range(self.npts):

            # Do the heavy lifting
            self.next(verbose=verbose)

            # Check if we were asked to stop
            elapsed = sc.toc(T, output=True)
            if elapsed > self['timelimit']:
                sc.printv(f"Time limit ({self['timelimit']} s) exceeded", 1, verbose)
                break
            elif self['stopping_func'] and self['stopping_func'](self):
                sc.printv("Stopping function terminated the simulation", 1, verbose)
                break

        # End of time loop; compute cumulative results outside of the time loop
        self.finalize(verbose=verbose) # Finalize the results
        sc.printv(f'\nRun finished after {elapsed:0.1f} s.\n', 1, verbose)
        self.summary = self.summary_stats(verbose=verbose)
        if do_plot: # Optionally plot
            self.plot(**kwargs)

        return self.results


    def finalize(self, verbose=None):
        ''' Compute final results, likelihood, etc. '''

        # Scale the results
        for reskey in self.reskeys:
            if self.results[reskey].scale == 'dynamic':
                self.results[reskey].values *= self.rescale_vec
            elif self.results[reskey].scale == 'static':
                self.results[reskey].values *= self['pop_scale']

        # Calculate cumulative results
        for key in cvd.result_flows.keys():
            self.results[f'cum_{key}'].values = np.cumsum(self.results[f'new_{key}'].values)
        self.results['cum_infections'].values += self['pop_infected']*self.rescale_vec[0] # Include initially infected people

        # Perform calculations on results
        self.compute_doubling()
        self.compute_r_eff()
        self.likelihood()

        # Convert results to a odicts/objdict to allow e.g. sim.results.diagnoses
        # self.people = sc.odict({str(p):person for p,person in enumerate(self.people)}) # Convert to an odict for a better repr
        self.results = sc.objdict(self.results)
        self.results_ready = True

        return


    def compute_doubling(self, window=7, max_doubling_time=50):
        '''
        Calculate doubling time using exponential approximation -- a more detailed
        approach is in utils.py. Compares infections at time t to infections at time
        t-window, and uses that to compute the doubling time. For example, if there are
        100 cumulative infections on day 12 and 200 infections on day 19, doubling
        time is 7 days.
        Args:
            window (float): the size of the window used (larger values are more accurate but less precise)
            max_doubling_time (float): doubling time could be infinite, so this places a bound on it
        Returns:
            None (modifies results in place)
        '''
        cum_infections = self.results['cum_infections'].values
        for t in range(window, self.npts):
            infections_now = cum_infections[t]
            infections_prev = cum_infections[t-window]
            r = infections_now/infections_prev
            if r > 1:  # Avoid divide by zero
                doubling_time = window*np.log(2)/np.log(r)
                doubling_time = min(doubling_time, max_doubling_time) # Otherwise, it's unbounded
                self.results['doubling_time'][t] = doubling_time
        return


    def compute_r_eff(self):
        ''' Effective reproductive number based on number still susceptible -- TODO: use data instead '''

        # Initialize arrays to hold sources and targets infected each day
        sources = np.zeros(self.npts)
        targets = np.zeros(self.npts)

        # Loop over each person to pull out the transmission
        for person in self.people:
            if person.date_exposed is not None: # Skip people who were never exposed
                if person.date_recovered is not None:
                    outcome_date = person.date_recovered
                elif person.date_dead is not None:
                    outcome_date = person.date_dead
                else:
                    errormsg = f'No outcome (death or recovery) can be determined for the following person:\n{person}'
                    raise ValueError(errormsg)

                if outcome_date is not None and outcome_date<self.npts:
                    outcome_date = int(outcome_date)
                    sources[outcome_date] += 1
                    targets[outcome_date] += len(person.infected)

        # Populate the array -- to avoid divide-by-zero, skip indices that are 0
        inds = sc.findinds(sources>0)
        r_eff = targets[inds]/sources[inds]
        self.results['r_eff'].values[inds] = r_eff
        return


    def likelihood(self, weights=None, verbose=None) -> float:
        '''
        Compute the log-likelihood of the current simulation based on the number
        of new diagnoses.
        '''

        if verbose is None:
            verbose = self['verbose']

        if weights is None:
            weights = {}

        if self.data is None:
            return np.nan

        loglike = 0

        model_dates = self.datevec.tolist()

        for key in set(self.reskeys).intersection(self.data.columns): # For keys present in both the results and in the data
            weight = weights.get(key, 1) # Use the provided weight if present, otherwise default to 1
            for d, datum in self.data[key].iteritems():
                if np.isfinite(datum):
                    if d in model_dates:
                        estimate = self.results[key][model_dates.index(d)]
                        if datum and estimate:
                            if (datum == 0) and (estimate == 0):
                                p = 1.0
                            else:
                                p = cvu.poisson_test(datum, estimate)
                            logp = pl.log(p)
                            loglike += weight*logp
                            sc.printv(f'  {d}, data={datum:3.0f}, model={estimate:3.0f}, log(p)={logp:10.4f}, loglike={loglike:10.4f}', 2, verbose)

            self.results['likelihood'] = loglike

        sc.printv(f'Likelihood: {loglike}', 1, verbose)
        return loglike


    def summary_stats(self, verbose=None):
        ''' Compute the summary statistics to display at the end of a run '''

        if verbose is None:
            verbose = self['verbose']

        summary = sc.objdict()
        summary_str = 'Summary:\n'
        for key in self.reskeys:
            summary[key] = self.results[key][-1]
            if key.startswith('cum_'):
                summary_str += f'   {summary[key]:5.0f} {self.results[key].name.lower()}\n'
        sc.printv(summary_str, 1, verbose)

        return summary


    def plot(self, to_plot=None, do_save=None, fig_path=None, fig_args=None, plot_args=None,
             scatter_args=None, axis_args=None, legend_args=None, as_dates=True, dateformat=None,
             interval=None, n_cols=1, font_size=18, font_family=None, use_grid=True, use_commaticks=True,
             do_show=True, verbose=None):
        '''
        Plot the results -- can supply arguments for both the figure and the plots.
        Args:
            to_plot (dict): Nested dict of results to plot; see default_sim_plots for structure
            do_save (bool or str): Whether or not to save the figure. If a string, save to that filename.
            fig_path (str): Path to save the figure
            fig_args (dict): Dictionary of kwargs to be passed to pl.figure()
            plot_args (dict): Dictionary of kwargs to be passed to pl.plot()
            scatter_args (dict): Dictionary of kwargs to be passed to pl.scatter()
            axis_args (dict): Dictionary of kwargs to be passed to pl.subplots_adjust()
            legend_args (dict): Dictionary of kwargs to be passed to pl.legend()
            as_dates (bool): Whether to plot the x-axis as dates or time points
            dateformat (str): Date string format, e.g. '%B %d'
            interval (int): Interval between tick marks
            n_cols (int): Number of columns of subpanels to use for subplot
            font_size (int): Size of the font
            font_family (str): Font face
            use_grid (bool): Whether or not to plot gridlines
            use_commaticks (bool): Plot y-axis with commas rather than scientific notation
            do_show (bool): Whether or not to show the figure
            verbose (bool): Display a bit of extra information
        Returns:
            fig: Figure handle
        '''

        if verbose is None:
            verbose = self['verbose']
        sc.printv('Plotting...', 1, verbose)

        if to_plot is None:
            to_plot = cvd.default_sim_plots
        to_plot = sc.odict(to_plot) # In case it's supplied as a dict

        # Handle input arguments -- merge user input with defaults
        fig_args     = sc.mergedicts({'figsize':(16,14)}, fig_args)
        plot_args    = sc.mergedicts({'lw':3, 'alpha':0.7}, plot_args)
        scatter_args = sc.mergedicts({'s':70, 'marker':'s'}, scatter_args)
        axis_args    = sc.mergedicts({'left':0.1, 'bottom':0.05, 'right':0.9, 'top':0.97, 'wspace':0.2, 'hspace':0.25}, axis_args)
        legend_args  = sc.mergedicts({'loc': 'best'}, legend_args)

        fig = pl.figure(**fig_args)
        pl.subplots_adjust(**axis_args)
        pl.rcParams['font.size'] = font_size
        if font_family:
            pl.rcParams['font.family'] = font_family

        res = self.results # Shorten since heavily used

        # Plot everything
        n_rows = np.ceil(len(to_plot)/n_cols) # Number of subplot rows to have
        for p,title,keylabels in to_plot.enumitems():
            ax = pl.subplot(n_rows, n_cols, p+1)
            for key in keylabels:
                label = res[key].name
                this_color = res[key].color
                y = res[key].values
                pl.plot(res['t'], y, label=label, **plot_args, c=this_color)
                if self.data is not None and key in self.data:
                    data_t = (self.data.index-self['start_day'])/np.timedelta64(1,'D') # Convert from data date to model output index based on model start date
                    pl.scatter(data_t, self.data[key], c=[this_color], **scatter_args)
            if self.data is not None and len(self.data):
                pl.scatter(pl.nan, pl.nan, c=[(0,0,0)], label='Data', **scatter_args)

            pl.legend(**legend_args)
            pl.grid(use_grid)
            sc.setylim()
            if use_commaticks:
                sc.commaticks()
            pl.title(title)

            # Optionally reset tick marks (useful for e.g. plotting weeks/months)
            if interval:
                xmin,xmax = ax.get_xlim()
                ax.set_xticks(pl.arange(xmin, xmax+1, interval))

            # Set xticks as dates
            if as_dates:
                @ticker.FuncFormatter
                def date_formatter(x, pos):
                    return (self['start_day'] + dt.timedelta(days=x)).strftime('%b-%d')
                ax.xaxis.set_major_formatter(date_formatter)
                if not interval:
                    ax.xaxis.set_major_locator(ticker.MaxNLocator(integer=True))

            # Plot interventions
            for intervention in self['interventions']:
                intervention.plot(self, ax)

        # Ensure the figure actually renders or saves
        if do_save:
            if fig_path is None: # No figpath provided - see whether do_save is a figpath
                if isinstance(do_save, str) :
                    fig_path = do_save # It's a string, assume it's a filename
                else:
                    fig_path = 'covasim.png' # Just give it a default name
            fig_path = sc.makefilepath(fig_path) # Ensure it's valid, including creating the folder
            pl.savefig(fig_path)

        if do_show:
            pl.show()
        else:
            pl.close(fig)

        return fig


    def plot_result(self, key, fig_args=None, plot_args=None):
        '''
        Simple method to plot a single result. Useful for results that aren't
        standard outputs.
        Args:
            key (str): the key of the result to plot
            fig_args (dict): passed to pl.figure()
            plot_args (dict): passed to pl.plot()
        Example:
            sim.plot_result('doubling_time')
        '''
        fig_args  = sc.mergedicts({'figsize':(16,10)}, fig_args)
        plot_args = sc.mergedicts({'lw':3, 'alpha':0.7}, plot_args)
        fig = pl.figure(**fig_args)
        pl.subplot(111)
        tvec = self.results['t']
        res = self.results[key]
        y = res.values
        color = res.color
        pl.plot(tvec, y, c=color, **plot_args)
        return fig<|MERGE_RESOLUTION|>--- conflicted
+++ resolved
@@ -244,13 +244,6 @@
     def next(self, verbose=0):
         '''
         Step simulation forward in time
-<<<<<<< HEAD
-        Args:
-            steps (int): the number of timesteps to run (default: 1)
-            stop (int): alternative to steps, index of the simulation to run until (default: current + 1)
-        Returns: None
-=======
->>>>>>> 669810e4
         '''
 
         # Set the time and if we have reached the end of the simulation, then do nothing
