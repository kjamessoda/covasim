--- conflicted
+++ resolved
@@ -68,18 +68,6 @@
         filename (str): the filename for this simulation, if it's saved (default: creation date)
     '''
 
-<<<<<<< HEAD
-    def __init__(self, pars=None, datafile=None, datacols=None, filename=None):
-        default_pars = cvpars.make_pars()  # Start with default pars
-        super().__init__(default_pars)  # Initialize and set the parameters as attributes
-        self.set_metadata(filename)  # Set the simulation date and filename
-        self.load_data(datafile, datacols)  # Load the data, if provided
-        self.update_pars(sc.dcp(pars))  # Update the parameters, if provided. Use deep copy so that the people/contact layers in the parameters don't interact if the parameters are used for multiple sims
-        self.initialized = False
-        self.stopped = None  # If the simulation has stopped
-        self.results_ready = False  # Whether or not results are ready
-        self.results = {}
-=======
     def __init__(self, pars=None, datafile=None, datacols=None, popfile=None, filename=None):
         # Create the object
         default_pars = cvpars.make_pars() # Start with default pars
@@ -90,19 +78,17 @@
         self.filename      = None  # The filename of the sim
         self.datafile      = None  # The name of the data file
         self.data          = None  # The actual data
-        self.popdict       = None  # The population dictionary
         self.t             = None  # The current time in the simulation
         self.initialized   = False # Whether or not initialization is complete
         self.results_ready = False # Whether or not results are ready
-        self.people        = {}    # Initialize these here so methods that check their length can see they're empty
         self.results       = {}    # For storing results
 
         # Now update everything
         self.set_metadata(filename)        # Set the simulation date and filename
         self.load_data(datafile, datacols) # Load the data, if provided
-        self.load_population(popfile)      # Load the population, if provided
-        self.update_pars(pars)             # Update the parameters, if provided
->>>>>>> adc95ec5
+        self.update_pars(sc.dcp(pars))   # Update the parameters, if provided. Use deep copy so that the people/contact layers in the parameters don't interact if the parameters are used for multiple sims
+        if popfile is not None:
+            self.load_population(popfile)      # Load the population, if provided
         return
 
     def set_metadata(self, filename):
@@ -113,7 +99,6 @@
             self.filename = f'covasim_{datestr}.sim'
         return
 
-
     def load_data(self, datafile=None, datacols=None, **kwargs):
         ''' Load the data to calibrate against, if provided '''
         self.datafile = datafile # Store this
@@ -125,40 +110,6 @@
 
         return
 
-<<<<<<< HEAD
-=======
-
-    def load_population(self, filename=None, **kwargs):
-        '''
-        Load the population dictionary from file.
-
-        Args:
-            filename (str): name of the file to load
-        '''
-        if filename is not None:
-            filepath = sc.makefilepath(filename=filename, **kwargs)
-            self.popdict = sc.loadobj(filepath)
-            n_actual = len(self.popdict['uid'])
-            n_expected = self['n']
-            if n_actual != n_expected:
-                errormsg = f'Wrong number of people ({n_expected} requested, {n_actual} actual) -- please change "n" to match or regenerate the file'
-                raise ValueError(errormsg)
-        return
-
-
-    def save_population(self, filename, **kwargs):
-        '''
-        Save the population dictionary to file.
-
-        Args:
-            filename (str): name of the file to save to.
-        '''
-        filepath = sc.makefilepath(filename=filename, **kwargs)
-        sc.saveobj(filepath, self.popdict)
-        return filepath
-
-
->>>>>>> adc95ec5
     def initialize(self, **kwargs):
         '''
         Perform all initializations.
@@ -173,7 +124,6 @@
         self.init_results() # Create the results stucture
         self.initialized = True
         return
-
 
     def validate_pars(self):
         ''' Some parameters can take multiple types; this makes them consistent '''
@@ -186,30 +136,10 @@
             start_day = sc.readdate(start_day)
         self['start_day'] = start_day # Convert back
 
-<<<<<<< HEAD
-=======
-        # Handle contacts
-        contacts = self['contacts']
-        if sc.isnumber(contacts): # It's a scalar instead of a dict, assume it's community contacts
-            self['contacts']    = {'h':0, 's':0, 'w':0, 'c':contacts}
-            self['beta_layers'] = {'h':0, 's':0, 'w':0, 'c':1.0}
-
-        # Handle population data
-        popdata_choices = ['random', 'microstructure']
-        if sc.isnumber(self['usepopdata']) or isinstance(self['usepopdata'], bool): # Convert e.g. usepopdata=1 to 'bayesian'
-            self['usepopdata'] = popdata_choices[int(self['usepopdata'])] # Choose one of these
-        if self['usepopdata'] not in popdata_choices:
-            choice = self['usepopdata']
-            choicestr = ', '.join(popdata_choices)
-            errormsg = f'Population data option "{choice}" not available; choices are: {choicestr}'
-            raise ValueError(errormsg)
-
->>>>>>> adc95ec5
         # Handle interventions
         self['interventions'] = sc.promotetolist(self['interventions'], keepnone=False)
 
         return
-
 
     def init_results(self):
         '''
@@ -269,7 +199,6 @@
     def people(self):
         return self['population'].people
 
-
     def get_person(self, *args, **kwargs):
         return self['population'].get_person(*args, **kwargs)
 
@@ -290,7 +219,7 @@
         self['population'] = cvpop.Population.load(filename, *args, **kwargs)
 
     def save_population(self, filename, *args, **kwargs):
-        self['population'].save(filename, *args, **kwargs)
+        return self['population'].save(filename, *args, **kwargs)
 
     def next(self, verbose=0) -> None:
         '''
@@ -307,6 +236,8 @@
         # If we have reached the end of the simulation, then do nothing
         if self.t == self.npts:
             return
+
+        t = self.t
 
         # Zero counts for this time step: stocks
         n_susceptible   = 0
@@ -329,12 +260,8 @@
         asymp_factor     = self['asymp_factor']
         diag_factor      = self['diag_factor']
         cont_factor      = self['cont_factor']
-        beta_layers      = self['beta_layers']
         n_beds           = self['n_beds']
         bed_constraint   = False
-        n_people         = len(self.people)
-        n_comm_contacts  = self['contacts']['c'] # Community contacts
-        t = self.t
 
         # Print progress
         if verbose>=1:
@@ -389,27 +316,22 @@
                                (diag_factor if person.diagnosed else 1.) * \
                                (cont_factor if person.known_contact else 1.)
 
-                    # Determine who gets infected
-                    transmission_inds = []
-                    community_contact_inds = cvu.choose(max_n=n_people, n=n_comm_contacts)
-                    person.contacts['c'] = community_contact_inds
-                    for ckey in self.contact_keys:
-                        layer_beta = thisbeta * beta_layers[ckey]
-                        transmission_inds.extend(cvu.bf(layer_beta, person.contacts[ckey]))
-
-                    # Loop over people who do
-                    for contact_ind in transmission_inds:
-                        target_person = self.get_person(contact_ind) # Stored by integer
-
-                        # This person was diagnosed last time step: time to flag their contacts
-                        if person.date_diagnosed is not None and person.date_diagnosed == t-1:
-                            target_person.known_contact = True
-
-                        # Skip people who are not susceptible
-                        if target_person.susceptible:
-                            new_infections += target_person.infect(t, bed_constraint, source=person) # Actually infect them
-                            sc.printv(f'        Person {person.uid} infected person {target_person.uid}!', 2, verbose)
-
+                    for layer in self['population'].contact_layers.values():
+                        contacts = layer.get_contacts(person, t)
+                        layer_beta = thisbeta * layer.beta
+                        transmission_inds = cvu.bf(layer_beta, contacts)
+
+                        for contact_ind in transmission_inds:
+                            target_person = self['population'].get_person(contact_ind)  # Stored by integer
+
+                            # This person was diagnosed last time step: time to flag their contacts
+                            if person.date_diagnosed is not None and person.date_diagnosed == t-1 and layer.traceable:
+                                target_person.known_contact = True
+
+                            # Skip people who are not susceptible
+                            if target_person.susceptible:
+                                new_infections += target_person.infect(t, bed_constraint, source=person) # Actually infect them
+                                sc.printv(f'        Person {person.uid} infected person {target_person.uid}!', 2, verbose)
 
         sc.printv(f'Number of beds available: {n_beds-n_severe}, bed constraint: {bed_constraint}', 2, verbose)
         # End of person loop; apply interventions
@@ -436,6 +358,7 @@
         self.results['new_deaths'][t]      = new_deaths
 
         self.t += 1
+
 
     def run(self, do_plot=False, verbose=None, **kwargs):
         '''
@@ -472,130 +395,9 @@
             # calling `sim.run()` again (it will resume where it left off)
             elapsed = sc.toc(T, output=True)
             if elapsed > self['timelimit']:
-<<<<<<< HEAD
-                print(f"Time limit ({self['timelimit']} s) exceeded; stopping...")
-                self.stopped = {'why':'timelimit', 'message':'Time limit exceeded at step {t}', 't':t}
-
-            if self['stop_func']:
-                self.stopped = self['stop_func'](self) # Feed in the current simulation object and the time
-
-            # If this gets set, stop running -- e.g. if the time limit is exceeded
-            if self.stopped:
-                break
-
-            # Zero counts for this time step: stocks
-            n_susceptible   = 0
-            n_exposed       = 0
-            n_infectious    = 0
-            n_symptomatic   = 0
-            n_severe        = 0
-            n_critical      = 0
-
-            # Zero counts for this time step: flows
-            new_recoveries  = 0
-            new_deaths      = 0
-            new_infections  = 0
-
-            # Extract these for later use. The values do not change in the person loop and the dictionary lookup is expensive.
-            beta             = self['beta']
-            asymp_factor     = self['asymp_factor']
-            diag_factor      = self['diag_factor']
-            cont_factor      = self['cont_factor']
-            n_beds           = self['n_beds']
-            bed_constraint   = False
-
-            # Print progress
-            if verbose>=1:
-                string = f'  Running day {t:0.0f} of {self.pars["n_days"]} ({elapsed:0.2f} s elapsed)...'
-                if verbose>=2:
-                    sc.heading(string)
-                else:
-                    print(string)
-
-            # Update each person, skipping people who are susceptible
-            not_susceptible = filter(lambda p: not p.susceptible, self.people.values())
-            n_susceptible = len(self.people)
-
-            for person in not_susceptible:
-                n_susceptible -= 1
-
-                # If exposed, check if the person becomes infectious or develops symptoms
-                if person.exposed:
-                    n_exposed += 1
-                    if not person.infectious and t == person.date_infectious: # It's the day they become infectious
-                        person.infectious = True
-                        sc.printv(f'      Person {person.uid} became infectious!', 2, verbose)
-
-                # If infectious, check if anyone gets infected
-                if person.infectious:
-
-                    # Check whether the person died on this timestep
-                    new_death = person.check_death(t)
-                    new_deaths += new_death
-
-                    # Check whether the person recovered on this timestep
-                    new_recovery = person.check_recovery(t)
-                    new_recoveries += new_recovery
-
-                    # No recovery: check symptoms
-                    if not new_recovery:
-                        n_symptomatic   += person.check_symptomatic(t)
-                        n_severe        += person.check_severe(t)
-                        n_critical      += person.check_critical(t)
-                        if n_severe > n_beds: bed_constraint = True
-
-                    # If the person didn't die or recover, check for onward transmission
-                    if not new_death and not new_recovery:
-                        n_infectious += 1 # Count this person as infectious
-
-                        # Calculate transmission risk based on whether they're asymptomatic/diagnosed/have been isolated
-                        thisbeta = beta * (asymp_factor if person.symptomatic else 1.) * \
-                                   (diag_factor if person.diagnosed else 1.) * \
-                                   (cont_factor if person.known_contact else 1.)
-
-                        for layer in self['population'].contact_layers.values():
-                            contacts = layer.get_contacts(person, t)
-                            layer_beta = thisbeta * layer.beta
-                            transmission_inds = cvu.bf(layer_beta, contacts)
-
-                            for contact_ind in transmission_inds:
-                                target_person = self['population'].get_person(contact_ind)  # Stored by integer
-
-                                # This person was diagnosed last time step: time to flag their contacts
-                                if person.date_diagnosed is not None and person.date_diagnosed == t-1 and layer.traceable:
-                                    target_person.known_contact = True
-
-                                # Skip people who are not susceptible
-                                if target_person.susceptible:
-                                    new_infections += target_person.infect(t, bed_constraint, source=person) # Actually infect them
-                                    sc.printv(f'        Person {person.uid} infected person {target_person.uid}!', 2, verbose)
-
-
-            sc.printv(f'Number of beds available: {n_beds-n_severe}, bed constraint: {bed_constraint}', 2, verbose)
-            # End of person loop; apply interventions
-            for intervention in self['interventions']:
-                intervention.apply(self)
-            if self['interv_func'] is not None: # Apply custom intervention function
-                self =self['interv_func'](self)
-
-            # Update counts for this time step: stocks
-            self.results['n_susceptible'][t]  = n_susceptible
-            self.results['n_exposed'][t]      = n_exposed
-            self.results['n_infectious'][t]   = n_infectious # Tracks total number infectious at this timestep
-            self.results['n_symptomatic'][t]  = n_symptomatic # Tracks total number symptomatic at this timestep
-            self.results['n_severe'][t]       = n_severe # Tracks total number of severe cases at this timestep
-            self.results['n_critical'][t]     = n_critical # Tracks total number of critical cases at this timestep
-            self.results['bed_capacity'][t]   = n_severe/n_beds if n_beds>0 else None
-
-            # Update counts for this time step: flows
-            self.results['new_infections'][t] = new_infections # New infections on this timestep
-            self.results['new_recoveries'][t] = new_recoveries # Tracks new recoveries on this timestep
-            self.results['new_deaths'][t]     = new_deaths
-=======
                 raise TimeoutError(f"Time limit ({self['timelimit']} s) exceeded; stopping...")
             elif self['stop_func'] and self['stop_func'](self):
                 raise cvu.CancelError("Stopping function terminated the simulation")
->>>>>>> adc95ec5
 
         # End of time loop; compute cumulative results outside of the time loop
         self.finalize(verbose=verbose) # Finalize the results
