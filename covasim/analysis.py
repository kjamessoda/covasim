'''
Additional analysis functions that are not part of the core Covasim workflow,
but which are useful for particular investigations.
'''

import numpy as np
import pylab as pl
import pandas as pd
import sciris as sc
from . import utils as cvu
from . import misc as cvm
from . import interventions as cvi
from . import settings as cvset


<<<<<<< HEAD
__all__ = ['Analyzer', 'snapshot', 'age_histogram', 'daily_stats', 'Fit', 'TransTree']
=======
__all__ = ['Analyzer', 'snapshot', 'age_histogram', 'daily_age_analyzer', 'Fit', 'TransTree']
>>>>>>> f659218b


class Analyzer(sc.prettyobj):
    '''
    Base class for analyzers. Based on the Intervention class. Analyzers are used
    to provide more detailed information about a simulation than is available by
    default -- for example, pulling states out of sim.people on a particular timestep
    before it gets updated in the next timestep.

    To retrieve a particular analyzer from a sim, use sim.get_analyzer().

    Args:
        label (str): a label for the Analyzer (used for ease of identification)
    '''

    def __init__(self, label=None):
        self.label = label # e.g. "Record ages"
        self.initialized = False
        return


    def initialize(self, sim):
        '''
        Initialize the analyzer, e.g. convert date strings to integers.
        '''
        self.initialized = True
        return


    def apply(self, sim):
        '''
        Apply analyzer at each time point. The analyzer has full access to the
        sim object, and typically stores data/results in itself. This is the core
        method which each analyzer object needs to implement.

        Args:
            sim: the Sim instance
        '''
        raise NotImplementedError


def validate_recorded_dates(sim, requested_dates, recorded_dates, die=True):
    '''
    Helper method to ensure that dates recorded by an analyzer match the ones
    requested.
    '''
    requested_dates = sorted(list(requested_dates))
    recorded_dates = sorted(list(recorded_dates))
    if recorded_dates != requested_dates: # pragma: no cover
        errormsg = f'The dates {requested_dates} were requested but only {recorded_dates} were recorded: please check the dates fall between {sim.date(sim["start_day"])} and {sim.date(sim["start_day"])} and the sim was actually run'
        if die:
            raise RuntimeError(errormsg)
        else:
            print(errormsg)
    return



class snapshot(Analyzer):
    '''
    Analyzer that takes a "snapshot" of the sim.people array at specified points
    in time, and saves them to itself. To retrieve them, you can either access
    the dictionary directly, or use the get() method.

    Args:
        days   (list): list of ints/strings/date objects, the days on which to take the snapshot
        args   (list): additional day(s)
        die    (bool): whether or not to raise an exception if a date is not found (default true)
        kwargs (dict): passed to Analyzer()


    **Example**::

        sim = cv.Sim(analyzers=cv.snapshot('2020-04-04', '2020-04-14'))
        sim.run()
        snapshot = sim['analyzers'][0]
        people = snapshot.snapshots[0]            # Option 1
        people = snapshot.snapshots['2020-04-04'] # Option 2
        people = snapshot.get('2020-04-14')       # Option 3
        people = snapshot.get(34)                 # Option 4
        people = snapshot.get()                   # Option 5
    '''

    def __init__(self, days, *args, die=True, **kwargs):
        super().__init__(**kwargs) # Initialize the Analyzer object
        days = sc.promotetolist(days) # Combine multiple days
        days.extend(args) # Include additional arguments, if present
        self.days      = days # Converted to integer representations
        self.die       = die  # Whether or not to raise an exception
        self.dates     = None # String representations
        self.start_day = None # Store the start date of the simulation
        self.snapshots = sc.odict() # Store the actual snapshots
        return


    def initialize(self, sim):
        self.start_day = sim['start_day'] # Store the simulation start day
        self.days, self.dates = cvi.process_days(sim, self.days, return_dates=True) # Ensure days are in the right format
        max_snapshot_day = self.days[-1]
        max_sim_day = sim.day(sim['end_day'])
        if max_snapshot_day > max_sim_day: # pragma: no cover
            errormsg = f'Cannot create snapshot for {self.dates[-1]} (day {max_snapshot_day}) because the simulation ends on {self.end_day} (day {max_sim_day})'
            raise ValueError(errormsg)
        self.initialized = True
        return


    def apply(self, sim):
        for ind in cvi.find_day(self.days, sim.t):
            date = self.dates[ind]
            self.snapshots[date] = sc.dcp(sim.people) # Take snapshot!

        # On the final timestep, check that everything matches
        if sim.t == sim.tvec[-1]:
            validate_recorded_dates(sim, requested_dates=self.dates, recorded_dates=self.snapshots.keys(), die=self.die)

        return


    def get(self, key=None):
        ''' Retrieve a snapshot from the given key (int, str, or date) '''
        if key is None:
            key = self.days[0]
        day  = sc.day(key, start_day=self.start_day)
        date = sc.date(day, start_date=self.start_day, as_date=False)
        if date in self.snapshots:
            snapshot = self.snapshots[date]
        else: # pragma: no cover
            dates = ', '.join(list(self.snapshots.keys()))
            errormsg = f'Could not find snapshot date {date} (day {day}): choices are {dates}'
            raise sc.KeyNotFoundError(errormsg)
        return snapshot



class age_histogram(Analyzer):
    '''
    Analyzer that takes a "snapshot" of the sim.people array at specified points
    in time, and saves them to itself. To retrieve them, you can either access
    the dictionary directly, or use the get() method. You can also apply this
    analyzer directly to a sim object.

    Args:
        days    (list): list of ints/strings/date objects, the days on which to calculate the histograms (default: last day)
        states  (list): which states of people to record (default: exposed, tested, diagnosed, dead)
        edges   (list): edges of age bins to use (default: 10 year bins from 0 to 100)
        datafile (str): the name of the data file to load in for comparison, or a dataframe of data (optional)
        sim      (Sim): only used if the analyzer is being used after a sim has already been run
        die     (bool): whether to raise an exception if dates are not found (default true)
        kwargs  (dict): passed to Analyzer()

    **Examples**::

        sim = cv.Sim(analyzers=cv.age_histogram())
        sim.run()
        agehist = sim.get_analyzer()

        agehist = cv.age_histogram(sim=sim)
    '''

    def __init__(self, days=None, states=None, edges=None, datafile=None, sim=None, die=True, **kwargs):
        super().__init__(**kwargs) # Initialize the Analyzer object
        self.days      = days # To be converted to integer representations
        self.edges     = edges # Edges of age bins
        self.states    = states # States to save
        self.datafile  = datafile # Data file to load
        self.die       = die # Whether to raise an exception if dates are not found
        self.bins      = None # Age bins, calculated from edges
        self.dates     = None # String representations of dates
        self.start_day = None # Store the start date of the simulation
        self.data      = None # Store the loaded data
        self.hists = sc.odict() # Store the actual snapshots
        self.window_hists = None # Store the histograms for individual windows -- populated by compute_windows()
        if sim is not None: # Process a supplied simulation
            self.from_sim(sim)
        return


    def from_sim(self, sim):
        ''' Create an age histogram from an already run sim '''
        if self.days is not None: # pragma: no cover
            errormsg = 'If a simulation is being analyzed post-run, no day can be supplied: only the last day of the simulation is available'
            raise ValueError(errormsg)
        self.initialize(sim)
        self.apply(sim)
        return


    def initialize(self, sim):

        # Handle days
        self.start_day = sc.date(sim['start_day'], as_date=False) # Get the start day, as a string
        self.end_day   = sc.date(sim['end_day'],   as_date=False) # Get the start day, as a string
        if self.days is None:
            self.days = self.end_day # If no day is supplied, use the last day
        self.days, self.dates = cvi.process_days(sim, self.days, return_dates=True) # Ensure days are in the right format
        max_hist_day = self.days[-1]
        max_sim_day = sim.day(self.end_day)
        if max_hist_day > max_sim_day: # pragma: no cover
            errormsg = f'Cannot create histogram for {self.dates[-1]} (day {max_hist_day}) because the simulation ends on {self.end_day} (day {max_sim_day})'
            raise ValueError(errormsg)

        # Handle edges and age bins
        if self.edges is None: # Default age bins
            self.edges = np.linspace(0,100,11)
        self.bins = self.edges[:-1] # Don't include the last edge in the bins

        # Handle states
        if self.states is None:
            self.states = ['exposed', 'dead', 'tested', 'diagnosed']
        self.states = sc.promotetolist(self.states)
        for s,state in enumerate(self.states):
            self.states[s] = state.replace('date_', '') # Allow keys starting with date_ as input, but strip it off here

        # Handle the data file
        if self.datafile is not None:
            if sc.isstring(self.datafile):
                self.data = cvm.load_data(self.datafile, check_date=False)
            else:
                self.data = self.datafile # Use it directly
                self.datafile = None

        self.initialized = True

        return


    def apply(self, sim):
        for ind in cvi.find_day(self.days, sim.t):
            date = self.dates[ind] # Find the date for this index
            self.hists[date] = sc.objdict() # Initialize the dictionary
            scale  = sim.rescale_vec[sim.t] # Determine current scale factor
            age    = sim.people.age # Get the age distribution,since used heavily
            self.hists[date]['bins'] = self.bins # Copy here for convenience
            for state in self.states: # Loop over each state
                inds = sim.people.defined(f'date_{state}') # Pull out people for which this state is defined
                self.hists[date][state] = np.histogram(age[inds], bins=self.edges)[0]*scale # Actually count the people

        # On the final timestep, check that everything matches
        if sim.t == sim.tvec[-1]:
            validate_recorded_dates(sim, requested_dates=self.dates, recorded_dates=self.hists.keys(), die=self.die)

        return


    def get(self, key=None):
        ''' Retrieve a specific histogram from the given key (int, str, or date) '''
        if key is None:
            key = self.days[0]
        day  = sc.day(key, start_day=self.start_day)
        date = sc.date(day, start_date=self.start_day, as_date=False)
        if date in self.hists:
            hists = self.hists[date]
        else: # pragma: no cover
            dates = ', '.join(list(self.hists.keys()))
            errormsg = f'Could not find histogram date {date} (day {day}): choices are {dates}'
            raise sc.KeyNotFoundError(errormsg)
        return hists


    def compute_windows(self):
        ''' Convert cumulative histograms to windows '''
        if len(self.hists)<2:
            errormsg = 'You must have at least two dates specified to compute a window'
            raise ValueError(errormsg)

        self.window_hists = sc.objdict()
        for d,end_date,hists in self.hists.enumitems():
            if d==0: # Copy the first one
                start_date = self.start_day
                self.window_hists[f'{start_date} to {end_date}'] = self.hists[end_date]
            else:
                start_date = self.dates[d-1]
                datekey = f'{start_date} to {end_date}'
                self.window_hists[datekey] = sc.objdict() # Initialize the dictionary
                self.window_hists[datekey]['bins'] = self.hists[end_date]['bins']
                for state in self.states: # Loop over each state
                    self.window_hists[datekey][state] = self.hists[end_date][state] - self.hists[start_date][state]

        return


    def plot(self, windows=False, width=0.8, color='#F8A493', fig_args=None, axis_args=None, data_args=None):
        '''
        Simple method for plotting the histograms.

        Args:
            windows (bool): whether to plot windows instead of cumulative counts
            width (float): width of bars
            color (hex or rgb): the color of the bars
            fig_args (dict): passed to pl.figure()
            axis_args (dict): passed to pl.subplots_adjust()
            data_args (dict): 'width', 'color', and 'offset' arguments for the data
        '''

        # Handle inputs
        fig_args = sc.mergedicts(dict(figsize=(12,8)), fig_args)
        axis_args = sc.mergedicts(dict(left=0.08, right=0.92, bottom=0.08, top=0.92), axis_args)
        d_args = sc.objdict(sc.mergedicts(dict(width=0.3, color='#000000', offset=0), data_args))

        # Initialize
        n_plots = len(self.states)
        n_rows, n_cols = sc.get_rows_cols(n_plots)
        figs = []

        # Handle windows and what to plot
        if windows:
            if self.window_hists is None:
                self.compute_windows()
            histsdict = self.window_hists
        else:
            histsdict = self.hists
        if not len(histsdict): # pragma: no cover
            errormsg = f'Cannot plot since no histograms were recorded (schuled days: {self.days})'
            raise ValueError(errormsg)

        # Make the figure(s)
        for date,hists in histsdict.items():
            figs += [pl.figure(**fig_args)]
            pl.subplots_adjust(**axis_args)
            bins = hists['bins']
            barwidth = width*(bins[1] - bins[0]) # Assume uniform width
            for s,state in enumerate(self.states):
                pl.subplot(n_rows, n_cols, s+1)
                pl.bar(bins, hists[state], width=barwidth, facecolor=color, label=f'Number {state}')
                if self.data and state in self.data:
                    data = self.data[state]
                    pl.bar(bins+d_args.offset, data, width=barwidth*d_args.width, facecolor=d_args.color, label='Data')
                pl.xlabel('Age')
                pl.ylabel('Count')
                pl.xticks(ticks=bins)
                pl.legend()
                preposition = 'from' if windows else 'by'
                pl.title(f'Number of people {state} {preposition} {date}')

        return figs


<<<<<<< HEAD
class daily_stats(Analyzer):
    '''
    Print out daily statistics about the simulation. Note that this analyzer takes
    a considerable amount of time, so should be used primarily for debugging, not
    in production code. To keep the intervention but toggle it off, pass an empty
    list of days.

    To show the stats for a day after a run has finished, use e.g. ``daily_stats.report('2020-04-04')``.

    Args:
        days (list): days on which to print out statistics (if None, assume all)
        verbose (bool): whether to print on each timestep
        reporter (func): if supplied, a custom parser of the stats object into a report (see make_report() function for syntax)
        save_inds (bool): whether to save the indices of every infection at every timestep (also recoverable from the infection log)

    **Example**::

        sim = cv.Sim(analyzers=cv.daily_stats())
        sim.run()
        sim['analyzers'][0].plot()
    '''

    def __init__(self, days=None, verbose=True, reporter=None, save_inds=False, **kwargs):
        super().__init__(**kwargs) # Initialize the Analyzer object
        self.days      = days # Converted to integer representations
        self.verbose   = verbose # Print on each timestep
        self.reporter  = reporter # Custom way of reporting the stats
        self.save_inds = save_inds # Whether to save infection log indices
        self.stats     = sc.objdict() # Store the actual stats
        self.reports   = sc.objdict() # Textual representation of the statistics
        return


    def initialize(self, sim):
        if self.days is None:
            self.days = sc.dcp(sim.tvec)
        else:
            self.days = sim.day(self.days)

        self.keys =  ['exposed', 'infectious', 'symptomatic', 'severe', 'critical', 'known_contact', 'quarantined', 'diagnosed', 'recovered', 'dead']
        self.basekeys = ['stocks', 'trans', 'source', 'test', 'quar'] # Categories of things to plot
        self.extrakeys = ['layer_counts', 'extra']
        self.initialized = True
        return


    def intersect(self, *args):
        '''
        Compute the intersection between arrays of indices, handling either keys
        to precomputed indices or lists of indices. With two array inputs, simply
        performs np.intersect1d(arr1, arr2).
        '''
        # Optionally pull precomputed indices
        args = list(args) # Convert from tuple to list
        for i,inds in enumerate(args):
            if isinstance(inds, str):
                args[i] = self.inds[inds]

        # Find the intersection
        output = args[0] # Start with the first set of indices
        for inds in args[1:]: # Loop over remaining sets
            output = np.intersect1d(output, inds, assume_unique=True)

        return output


    def apply(self, sim):
        for ind in cvi.find_day(self.days, sim.t):

            # Initialize
            ppl = sim.people
            all_inds = np.arange(len(ppl))
            stats = sc.objdict()
            stats.empty = sc.objdict()
            for basekey in self.basekeys:
                stats[basekey] = sc.objdict()
                stats.empty[basekey] = []

            # Get the indices for each of the states
            self.inds = {}
            for key in self.keys:
                self.inds[key] = ppl.true(key)

            # Basic stocks
            for key in self.keys:
                stats.stocks[key] = len(self.inds[key])

            # Transmission stats
            newinfs = cvu.true(ppl.date_exposed == sim.t)
            stats.trans.new_infections = len(newinfs)
            for key in ['known_contact', 'quarantined']:
                stats.trans[key] = len(self.intersect(newinfs, key))
                if not stats.trans[key]:
                    stats.empty.trans.append(key)

            # Source stats
            inflog = sim.people.infection_log
            infloginds = [i for i,e in enumerate(inflog) if (e['date']==sim.t and e['source'] is not None)] # Person was infected today and was not a seed infection
            sourceinds = list(set([inflog[i]['source'] for i in infloginds]))
            stats.source.new_sources = len(sourceinds)
            for key in self.keys:
                stats.source[key] = len(self.intersect(sourceinds, key))
                if not stats.source[key]:
                    stats.empty.source.append(key)

            # Testing stats
            newtests = cvu.true(ppl.date_tested == sim.t)
            stats.test.new_tests = len(newtests)
            for key in self.keys:
                stats.test[key] = len(self.intersect(newtests,key))
                if not stats.test[key]:
                    stats.empty.test.append(key)

            # Quarantine stats
            q_inds = np.union1d(self.inds['quarantined'], cvu.true(ppl.date_end_quarantine == sim.t)) # Append people who finished quarantine today
            eq_inds = cvu.true(ppl.date_quarantined == sim.t-1) # People entering quarantine the day before (their first full day of quarantine)
            fq_inds = cvu.true(ppl.date_end_quarantine == sim.t+1) # People finishing quarantine; +1 since on the date of quarantine end, they are released back and can get infected at normal rates
            stats.quar.in_quarantine = len(q_inds) # Similar to stats.quar.quarantined, but slightly more
            stats.quar.entered_quar  = len(eq_inds)
            stats.quar.finished_quar = len(fq_inds)
            for key in self.keys:
                stats.quar[key] = len(self.intersect('quarantined', key))
                if not stats.quar[key]:
                    stats.empty.quar.append(key)

            # Calculate extras for the source
            stats.extra = sc.objdict() # Additional quantities not stored in the main counts
            symp_inds = self.inds['symptomatic']
            asymp_inds = ppl.false('symptomatic')
            stats.extra.symp    = len(self.intersect(sourceinds, 'symptomatic')) # Redefine in case empty above
            stats.extra.presymp = len(self.intersect(sourceinds, asymp_inds, ppl.defined('date_symptomatic')))
            stats.extra.asymp   = len(self.intersect(sourceinds, asymp_inds,  ppl.undefined('date_symptomatic')))
            per_factor = 100/max(1, stats.source.new_sources) # Convert to a percentage and avoid division by zero
            stats.extra.per_symp    = stats.extra.symp*per_factor # Percentage symptomatic
            stats.extra.per_presymp = stats.extra.presymp*per_factor
            stats.extra.per_asymp   = stats.extra.asymp*per_factor
            stats.layer_counts = {k:0 for k in sim.layer_keys()}
            for i in infloginds:
                stats.layer_counts[inflog[i]['layer']] += 1

            # Calculate extras for quarantine testing
            t_inds = newtests # Everyone who tested this timestep
            d_inds = self.intersect(newtests, 'infectious') # Everyone infectious will test positive
            u_inds = self.intersect('infectious', ppl.false('diagnosed'))
            nq_inds = np.setdiff1d(all_inds, q_inds) # We can't use ppl.false('quarantined') since that will miss people who left quarantine because they were diagnosed
            for tk,ti in zip(['test', 'diag', 'undiag'], [t_inds, d_inds, u_inds]): # People tested vs diagnosed
                for sk,si in zip(['symp', 'asymp'], [symp_inds, asymp_inds]): # Symptomatic vs asymptomatic
                    for qk,qi in zip(['q', 'nq', 'eq', 'fq'], [q_inds, nq_inds, eq_inds, fq_inds]): # In quarantine, not in quarantine, entering quarantine, finishing quarantine
                        stats.extra[f'{tk}_{sk}_{qk}']  = len(self.intersect(ti, si,  qi)) # E.g. stats.extra.diag_asymp_nq = len(self.intersect(d_inds, asymp_inds, nq_inds))

            # Final calculations
            stats.extra.prev = stats.stocks.infectious/sim["pop_size"] # Overall prevalence
            stats.extra.dead = stats.stocks.dead/sim["pop_size"] # Fraction dead
            stats.extra.quar_prev     = len(self.intersect(q_inds, 'infectious'))/max(1,len(q_inds)) # Prevalence of people in quarantine
            stats.extra.e_quar_prev   = len(self.intersect(eq_inds, 'infectious'))/max(1,len(eq_inds)) # Prevalence of people entering quarantine
            stats.extra.f_quar_prev   = len(self.intersect(fq_inds, 'infectious'))/max(1,len(fq_inds)) # Prevalence of people finishing quarantine
            stats.extra.non_quar_prev = len(self.intersect(nq_inds, 'infectious'))/max(1,len(nq_inds)) # Prevalence of people outside quarantine

            # Indices aren't usually saved for memory reasons, but may be helpful for extra debugging
            if self.save_inds:
                stats.inds = sc.objdict()
                stats.inds.inflog  = infloginds
                stats.inds.targets = newinfs
                stats.inds.sources = sourceinds
                stats.inds.t_inds = t_inds
                stats.inds.d_inds = d_inds
                stats.inds.eq_inds = eq_inds
                stats.inds.fq_inds = fq_inds

            # Turn into report
            if self.reporter is not None:
                report = self.reporter(self, sim, stats)
            else:
                report = self.make_report(sim, stats)

            # Save
            today = sim.date(sim.t)
            self.stats[today] = stats
            self.reports[today] = report

            if self.verbose:
                self.report(today)

        return


    def report(self, day=None):
        ''' Print out one or all reports -- take a date string or an int '''
        if day is None:
            print(self.reports)
        else:
            print(self.reports[day])
        return


    def make_report(self, sim, stats, show_empty='count'):
        ''' Turn the statistics into a report '''

        def make_entry(basekey, show_empty=show_empty):
            ''' For each key, print the key and the count if the count is >0, and optionally any empty states '''
            string  = '\n'.join([f'  {k:13s} = {v}' for k,v in stats[basekey].items() if v>0])
            if show_empty is True:
                string += f'\n  Empty states: {stats.empty[basekey]}'
            elif show_empty == 'count':
                string += f'\n  Number of empty states: {len(stats.empty[basekey])}'
            string = '\n' + string + '\n'
            return string

        datestr = f'day {sim.t} ({sim.date(sim.t)})'
        report  = f'*** Statistics report for {datestr} ***\n\n'
        report += 'Overall stocks:'
        report += make_entry('stocks', show_empty=False)
        report += '  Derived statistics:\n'
        report += f'    Percentage infectious: {stats.extra.prev*100:6.3f}%\n'
        report += f'    Percentage dead:       {stats.extra.dead*100:6.3f}%\n'
        report += '\nTransmission target statistics:'
        report += make_entry('trans')
        report += '  Infections by layer:\n'
        report += '\n'.join([f'    {k} = {v}' for k,v in stats.layer_counts.items()])
        report += '\n\nTransmission source statistics:'
        report += make_entry('source')
        report += '  Derived statistics:\n'
        report += f'    Pre-symptomatic: {stats.extra.presymp} ({stats.extra.per_presymp:0.1f})%\n'
        report += f'    Asymptomatic:    {stats.extra.asymp} ({stats.extra.per_asymp:0.1f})%\n'
        report += f'    Symptomatic:     {stats.extra.symp} ({stats.extra.per_symp:0.1f})%\n'
        report += '\nTesting statistics:'
        report += make_entry('test')
        report += '  Derived statistics:\n'
        report += '    Tests:\n'
        report += f'      Symp/asymp not in quar: {stats.extra.test_symp_nq}/{stats.extra.test_asymp_nq}\n'
        report += f'      Symp/asymp in quar:     {stats.extra.test_symp_q}/{stats.extra.test_asymp_q}\n'
        report += f'      Symp/asymp enter quar:  {stats.extra.test_symp_eq}/{stats.extra.test_asymp_eq}\n'
        report += f'      Symp/asymp finish quar: {stats.extra.test_symp_fq}/{stats.extra.test_asymp_fq}\n'
        report += '    Diagnoses:\n'
        report += f'      Symp/asymp not in quar: {stats.extra.diag_symp_nq}/{stats.extra.diag_asymp_nq}\n'
        report += f'      Symp/asymp in quar:     {stats.extra.diag_symp_q}/{stats.extra.diag_asymp_q}\n'
        report += f'      Symp/asymp enter quar:  {stats.extra.diag_symp_eq}/{stats.extra.diag_asymp_eq}\n'
        report += f'      Symp/asymp finish quar: {stats.extra.diag_symp_fq}/{stats.extra.diag_asymp_fq}\n'
        report += '    Undiagnosed:\n'
        report += f'      Symp/asymp not in quar: {stats.extra.undiag_symp_nq}/{stats.extra.undiag_asymp_nq}\n'
        report += f'      Symp/asymp in quar:     {stats.extra.undiag_symp_q}/{stats.extra.undiag_asymp_q}\n'
        report += f'      Symp/asymp enter quar:  {stats.extra.undiag_symp_eq}/{stats.extra.undiag_asymp_eq}\n'
        report += f'      Symp/asymp finish quar: {stats.extra.undiag_symp_fq}/{stats.extra.undiag_asymp_fq}\n'
        report += '\nQuarantine statistics:'
        report += make_entry('quar')
        report += '  Derived statistics:\n'
        report += f'    Percentage infectious not in quarantine:    {stats.extra.non_quar_prev*100:6.3f}%\n'
        report += f'    Percentage infectious in quarantine:        {stats.extra.quar_prev*100:6.3f}%\n'
        report += f'    Percentage infectious entering quarantine:  {stats.extra.e_quar_prev*100:6.3f}%\n'
        report += f'    Percentage infectious finishing quarantine: {stats.extra.f_quar_prev*100:6.3f}%\n'
        report += f'\n*** End of report for day {datestr} ***\n'

        return report


    def transpose(self, keys=None):
        ''' Transpose the data from a list-of-dicts-of-dicts to a dict-of-dicts-of-lists '''
        if keys is None:
            keys = self.basekeys + self.extrakeys

        # Initialize
        data = {}
        for k1 in keys:
            data[k1] = {}
            for k2 in self.stats[0][k1].keys():
                data[k1][k2] = []

        # Populate
        for stats in self.stats.values():
            for k1 in keys:
                for k2 in stats[k1].keys():
                    data[k1][k2].append(stats[k1][k2])

        return data


    def plot(self, fig_args=None, axis_args=None, plot_args=None, do_show=None):
        '''
        Plot the daily statistics recorded. Some overlap with e.g. ``sim.plot(to_plot='overview')``.

        Args:
            fig_args  (dict):  passed to pl.figure()
            axis_args (dict):  passed to pl.subplots_adjust()
            plot_args (dict):  passed to pl.plot()
            do_show   (bool):  whether to show the plot
        '''

        fig_args  = sc.mergedicts(dict(figsize=(18,11)), fig_args)
        axis_args = sc.mergedicts(dict(left=0.05, right=0.95, bottom=0.05, top=0.95, wspace=0.25, hspace=0.4), axis_args)
        plot_args = sc.mergedicts(dict(lw=2, alpha=0.5, marker='o'), plot_args)

        # Transform the data into time series
        data = self.transpose()

        # Do the plotting
        nplots = sum([len(data[k].keys()) for k in data.keys()]) # Figure out how many plots there are
        nrows,ncols = sc.get_rows_cols(nplots)
        fig, axs = pl.subplots(nrows=nrows, ncols=ncols, **fig_args)
        pl.subplots_adjust(**axis_args)

        count = -1
        for k1 in data.keys():
            for k2 in data[k1].keys():
                count += 1
                row,col = np.unravel_index(count, (nrows,ncols))
                ax = axs[row,col]
                y = data[k1][k2]
                ax.plot(y, **plot_args)
                ax.set_title(f'{k1}: {k2}')

        cvset.handle_show(do_show) # Whether or not to call pl.show()

        return fig

=======
class daily_age_analyzer(Analyzer):
    ''' Calculate daily counts by age, saving for each day of the simulation

    Args:
        states  (list): which states of people to record (default: ['diagnoses', 'deaths', 'tests', 'severe'])
        edges   (list): edges of age bins to use (default: 10 year bins from 0 to 100)
        datafile (str): the name of the data file to load in for comparison, or a dataframe of data (optional)
        kwargs  (dict): passed to Analyzer()

    **Examples**::

        sim = cv.Sim(analyzers=cv.daily_age_analyzer())
        sim.run()
        agehist = sim['analyzers'][0].make_df()

    '''

    def __init__(self, states=None, edges=None, datafile=None, **kwargs):
        super().__init__(**kwargs)
        self.edges = edges
        self.bins = None  # Age bins, calculated from edges
        self.states = states
        self.results = sc.odict()
        self.datafile = datafile
        self.data = None

    def initialize(self, sim):

        if self.states is None:
            self.states = ['diagnoses', 'deaths', 'tests', 'severe']

        # Handle edges and age bins
        if self.edges is None:  # Default age bins
            self.edges = np.linspace(0, 100, 11)
        self.bins = self.edges[:-1]  # Don't include the last edge in the bins

        # Handle datafile
        if sc.isstring(self.datafile):
            self.data = cvm.load_data(self.datafile, check_date=False)
        else:
            self.data = self.datafile  # Use it directly
            self.datafile = None

        self.initialized = True
        return

    def apply(self, sim):
        mapper = {'diagnoses': 'diagnosed', 'deaths': 'dead', 'tests': 'tested', 'severe': 'severe'}
        df_entry = sc.odict()
        for state in self.states:
            inds = sc.findinds(sim.people['date_{}'.format(mapper[state])], sim.t)
            b, _ = np.histogram(sim.people.age[inds], self.edges)
            df_entry.update({state: b * sim.rescale_vec[sim.t]})
        df_entry.update({'age': self.bins})
        self.results.update({sim.date(sim.t): df_entry})

    def make_df(self):
        '''Create dataframe totals for each day'''
        mapper = {f'{k}': f'new_{k}' for k in ['diagnoses', 'deaths', 'tests', 'severe']}
        df = pd.DataFrame()
        for date, k in self.results.items():
            df_ = pd.DataFrame(k)
            df_['date'] = date
            df_.rename(mapper, inplace=True, axis=1)
            df = pd.concat((df, df_))
        cols = list(df.columns.values)
        cols = [cols[-1]] + [cols[-2]] + cols[:-2]
        df = df[cols]
        return df

    def make_total_df(self, df=None):
        '''Create dataframe totals'''

        if df is None:
            df = self.make_df()
        cols = list(df.columns)
        cum_cols = [c for c in cols if c.split('_')[0] == 'new']
        mapper = {'new_{}'.format(c.split('_')[1]): 'cum_{}'.format(c.split('_')[1]) for c in cum_cols}
        df_dict = {'age': []}
        df_dict.update({c: [] for c in mapper.values()})
        for age, group in df.groupby('age'):
            cum_vals = group.sum()
            df_dict['age'].append(age)
            for k, v in mapper.items():
                df_dict[v].append(cum_vals[k])
        df = pd.DataFrame(df_dict)
        if ('cum_diagnoses' in df.columns) and ('cum_tests' in df.columns):
            df['yield'] = df['cum_diagnoses'] / df['cum_tests']
        return df
>>>>>>> f659218b


class Fit(sc.prettyobj):
    '''
    A class for calculating the fit between the model and the data. Note the
    following terminology is used here:

        - fit: nonspecific term for how well the model matches the data
        - difference: the absolute numerical differences between the model and the data (one time series per result)
        - goodness-of-fit: the result of passing the difference through a statistical function, such as mean squared error
        - loss: the goodness-of-fit for each result multiplied by user-specified weights (one time series per result)
        - mismatches: the sum of all the losses (a single scalar value per time series)
        - mismatch: the sum of the mismatches -- this is the value to be minimized during calibration

    Args:
        sim (Sim): the sim object
        weights (dict): the relative weight to place on each result (by default: 10 for deaths, 5 for diagnoses, 1 for everything else)
        keys (list): the keys to use in the calculation
        custom (dict): a custom dictionary of additional data to fit; format is e.g. {'my_output':{'data':[1,2,3], 'sim':[1,2,4], 'weights':2.0}}
        compute (bool): whether to compute the mismatch immediately
        verbose (bool): detail to print
        kwargs (dict): passed to cv.compute_gof() -- see this function for more detail on goodness-of-fit calculation options

    **Example**::

        sim = cv.Sim()
        sim.run()
        fit = sim.compute_fit()
        fit.plot()
    '''

    def __init__(self, sim, weights=None, keys=None, custom=None, compute=True, verbose=False, **kwargs):

        # Handle inputs
        self.weights    = weights
        self.custom     = sc.mergedicts(custom)
        self.verbose    = verbose
        self.weights    = sc.mergedicts({'cum_deaths':10, 'cum_diagnoses':5}, weights)
        self.keys       = keys
        self.gof_kwargs = kwargs

        # Copy data
        if sim.data is None: # pragma: no cover
            errormsg = 'Model fit cannot be calculated until data are loaded'
            raise RuntimeError(errormsg)
        self.data = sim.data

        # Copy sim results
        if not sim.results_ready: # pragma: no cover
            errormsg = 'Model fit cannot be calculated until results are run'
            raise RuntimeError(errormsg)
        self.sim_results = sc.objdict()
        for key in sim.result_keys() + ['t', 'date']:
            self.sim_results[key] = sim.results[key]
        self.sim_npts = sim.npts # Number of time points in the sim

        # Copy other things
        self.sim_dates = sim.datevec.tolist()

        # These are populated during initialization
        self.inds         = sc.objdict() # To store matching indices between the data and the simulation
        self.inds.sim     = sc.objdict() # For storing matching indices in the sim
        self.inds.data    = sc.objdict() # For storing matching indices in the data
        self.date_matches = sc.objdict() # For storing matching dates, largely for plotting
        self.pair         = sc.objdict() # For storing perfectly paired points between the data and the sim
        self.diffs        = sc.objdict() # Differences between pairs
        self.gofs         = sc.objdict() # Goodness-of-fit for differences
        self.losses       = sc.objdict() # Weighted goodness-of-fit
        self.mismatches   = sc.objdict() # Final mismatch values
        self.mismatch     = None # The final value

        if compute:
            self.compute()

        return


    def compute(self):
        ''' Perform all required computations '''
        self.reconcile_inputs() # Find matching values
        self.compute_diffs() # Perform calculations
        self.compute_gofs()
        self.compute_losses()
        self.compute_mismatch()
        return self.mismatch


    def reconcile_inputs(self):
        ''' Find matching keys and indices between the model and the data '''

        data_cols = self.data.columns
        if self.keys is None:
            sim_keys = self.sim_results.keys()
            intersection = list(set(sim_keys).intersection(data_cols)) # Find keys in both the sim and data
            self.keys = [key for key in sim_keys if key in intersection and key.startswith('cum_')] # Only keep cumulative keys
            if not len(self.keys): # pragma: no cover
                errormsg = f'No matches found between simulation result keys ({sim_keys}) and data columns ({data_cols})'
                raise sc.KeyNotFoundError(errormsg)
        mismatches = [key for key in self.keys if key not in data_cols]
        if len(mismatches): # pragma: no cover
            mismatchstr = ', '.join(mismatches)
            errormsg = f'The following requested key(s) were not found in the data: {mismatchstr}'
            raise sc.KeyNotFoundError(errormsg)

        for key in self.keys: # For keys present in both the results and in the data
            self.inds.sim[key]  = []
            self.inds.data[key] = []
            self.date_matches[key] = []
            count = -1
            for d, datum in self.data[key].iteritems():
                count += 1
                if np.isfinite(datum):
                    if d in self.sim_dates:
                        self.date_matches[key].append(d)
                        self.inds.sim[key].append(self.sim_dates.index(d))
                        self.inds.data[key].append(count)
            self.inds.sim[key]  = np.array(self.inds.sim[key])
            self.inds.data[key] = np.array(self.inds.data[key])

        # Convert into paired points
        for key in self.keys:
            self.pair[key] = sc.objdict()
            sim_inds = self.inds.sim[key]
            data_inds = self.inds.data[key]
            n_inds = len(sim_inds)
            self.pair[key].sim  = np.zeros(n_inds)
            self.pair[key].data = np.zeros(n_inds)
            for i in range(n_inds):
                self.pair[key].sim[i]  = self.sim_results[key].values[sim_inds[i]]
                self.pair[key].data[i] = self.data[key].values[data_inds[i]]

        # Process custom inputs
        self.custom_keys = list(self.custom.keys())
        for key in self.custom.keys():

            # Initialize and do error checking
            custom = self.custom[key]
            c_keys = list(custom.keys())
            if 'sim' not in c_keys or 'data' not in c_keys:
                errormsg = f'Custom input must have "sim" and "data" keys, not {c_keys}'
                raise sc.KeyNotFoundError(errormsg)
            c_data = custom['data']
            c_sim  = custom['sim']
            try:
                assert len(c_data) == len(c_sim)
            except: # pragma: no cover
                errormsg = f'Custom data and sim must be arrays, and be of the same length: data = {c_data}, sim = {c_sim} could not be processed'
                raise ValueError(errormsg)
            if key in self.pair: # pragma: no cover
                errormsg = f'You cannot use a custom key "{key}" that matches one of the existing keys: {self.pair.keys()}'
                raise ValueError(errormsg)

            # If all tests pass, simply copy the data
            self.pair[key] = sc.objdict()
            self.pair[key].sim  = c_sim
            self.pair[key].data = c_data

            # Process weight, if available
            wt = custom.get('weight', 1.0) # Attempt to retrieve key 'weight', or use the default if not provided
            wt = custom.get('weights', wt) # ...but also try "weights"
            self.weights[key] = wt # Set the weight

        return


    def compute_diffs(self, absolute=False):
        ''' Find the differences between the sim and the data '''
        for key in self.pair.keys():
            self.diffs[key] = self.pair[key].sim - self.pair[key].data
            if absolute:
                self.diffs[key] = np.abs(self.diffs[key])
        return


    def compute_gofs(self, **kwargs):
        ''' Compute the goodness-of-fit '''
        kwargs = sc.mergedicts(self.gof_kwargs, kwargs)
        for key in self.pair.keys():
            actual    = sc.dcp(self.pair[key].data)
            predicted = sc.dcp(self.pair[key].sim)
            self.gofs[key] = cvm.compute_gof(actual, predicted, **kwargs)
        return


    def compute_losses(self):
        ''' Compute the weighted goodness-of-fit '''
        for key in self.gofs.keys():
            if key in self.weights:
                weight = self.weights[key]
                if sc.isiterable(weight): # It's an array
                    len_wt = len(weight)
                    len_sim = self.sim_npts
                    len_match = len(self.gofs[key])
                    if len_wt == len_match: # If the weight already is the right length, do nothing
                        pass
                    elif len_wt == len_sim: # Most typical case: it's the length of the simulation, must trim
                        weight = weight[self.inds.sim[key]] # Trim to matching indices
                    else: # pragma: no cover
                        errormsg = f'Could not map weight array of length {len_wt} onto simulation of length {len_sim} or data-model matches of length {len_match}'
                        raise ValueError(errormsg)
            else:
                weight = 1.0
            self.losses[key] = self.gofs[key]*weight
        return


    def compute_mismatch(self, use_median=False):
        ''' Compute the final mismatch '''
        for key in self.losses.keys():
            if use_median:
                self.mismatches[key] = np.median(self.losses[key])
            else:
                self.mismatches[key] = np.sum(self.losses[key])
        self.mismatch = self.mismatches[:].sum()
        return self.mismatch


    def plot(self, keys=None, width=0.8, fig_args=None, axis_args=None,
             plot_args=None, do_show=None, fig=None):
        '''
        Plot the fit of the model to the data. For each result, plot the data
        and the model; the difference; and the loss (weighted difference). Also
        plots the loss as a function of time.

        Args:
            keys      (list):  which keys to plot (default, all)
            width     (float): bar width
            fig_args  (dict):  passed to pl.figure()
            axis_args (dict):  passed to pl.subplots_adjust()
            plot_args (dict):  passed to pl.plot()
            do_show   (bool):  whether to show the plot
            fig       (fig):   if supplied, use this figure to plot in

        Returns:
            Figure object
        '''

        fig_args  = sc.mergedicts(dict(figsize=(18,11)), fig_args)
        axis_args = sc.mergedicts(dict(left=0.05, right=0.95, bottom=0.05, top=0.95, wspace=0.3, hspace=0.3), axis_args)
        plot_args = sc.mergedicts(dict(lw=2, alpha=0.5, marker='o'), plot_args)

        if keys is None:
            keys = self.keys + self.custom_keys
        n_keys = len(keys)

        loss_ax = None
        colors = sc.gridcolors(n_keys)
        n_rows = 4

        if fig is None:
            fig = pl.figure(**fig_args)
        pl.subplots_adjust(**axis_args)
        main_ax1 = pl.subplot(n_rows, 2, 1)
        main_ax2 = pl.subplot(n_rows, 2, 2)
        bottom = sc.objdict() # Keep track of the bottoms for plotting cumulative
        bottom.daily = np.zeros(self.sim_npts)
        bottom.cumul = np.zeros(self.sim_npts)
        for k,key in enumerate(keys):
            if key in self.keys: # It's a time series, plot with days and dates
                days      = self.inds.sim[key] # The "days" axis (or not, for custom keys)
                daylabel  = 'Day'
            else: #It's custom, we don't know what it is
                days      = np.arange(len(self.losses[key])) # Just use indices
                daylabel  = 'Index'

            # Cumulative totals can't mix daily and non-daily inputs, so skip custom keys
            if key in self.keys:
                for i,ax in enumerate([main_ax1, main_ax2]):

                    if i == 0:
                        data = self.losses[key]
                        ylabel = 'Daily mismatch'
                        title = 'Daily total mismatch'
                    else:
                        data = np.cumsum(self.losses[key])
                        ylabel = 'Cumulative mismatch'
                        title = f'Cumulative mismatch: {self.mismatch:0.3f}'

                    dates = self.sim_results['date'][days] # Show these with dates, rather than days, as a reference point
                    ax.bar(dates, data, width=width, bottom=bottom[i][self.inds.sim[key]], color=colors[k], label=f'{key}')

                    if i == 0:
                        bottom.daily[self.inds.sim[key]] += self.losses[key]
                    else:
                        bottom.cumul = np.cumsum(bottom.daily)

                    if k == len(self.keys)-1:
                        ax.set_xlabel('Date')
                        ax.set_ylabel(ylabel)
                        ax.set_title(title)
                        ax.legend()

            pl.subplot(n_rows, n_keys, k+1*n_keys+1)
            pl.plot(days, self.pair[key].data, c='k', label='Data', **plot_args)
            pl.plot(days, self.pair[key].sim, c=colors[k], label='Simulation', **plot_args)
            pl.title(key)
            if k == 0:
                pl.ylabel('Time series (counts)')
                pl.legend()

            pl.subplot(n_rows, n_keys, k+2*n_keys+1)
            pl.bar(days, self.diffs[key], width=width, color=colors[k], label='Difference')
            pl.axhline(0, c='k')
            if k == 0:
                pl.ylabel('Differences (counts)')
                pl.legend()

            loss_ax = pl.subplot(n_rows, n_keys, k+3*n_keys+1, sharey=loss_ax)
            pl.bar(days, self.losses[key], width=width, color=colors[k], label='Losses')
            pl.xlabel(daylabel)
            pl.title(f'Total loss: {self.losses[key].sum():0.3f}')
            if k == 0:
                pl.ylabel('Losses')
                pl.legend()

        cvset.handle_show(do_show) # Whether or not to call pl.show()

        return fig


class TransTree(sc.prettyobj):
    '''
    A class for holding a transmission tree. There are several different representations
    of the transmission tree: "infection_log" is copied from the people object and is the
    simplest representation. "detailed h" includes additional attributes about the source
    and target. If NetworkX is installed (required for most methods), "graph" includes an
    NX representation of the transmission tree.

    Args:
        sim (Sim): the sim object
        to_networkx (bool): whether to convert the graph to a NetworkX object
    '''

    def __init__(self, sim, to_networkx=False):

        # Pull out each of the attributes relevant to transmission
        attrs = {'age', 'date_exposed', 'date_symptomatic', 'date_tested', 'date_diagnosed', 'date_quarantined', 'date_severe', 'date_critical', 'date_known_contact', 'date_recovered'}

        # Pull out the people and some of the sim results
        people = sim.people
        self.sim_start = sim['start_day'] # Used for filtering later
        self.sim_results = {}
        self.sim_results['t'] = sim.results['t']
        self.sim_results['cum_infections'] = sim.results['cum_infections'].values
        self.n_days = people.t  # people.t should be set to the last simulation timestep in the output (since the Transtree is constructed after the people have been stepped forward in time)
        self.pop_size = len(people)

        # Check that rescaling is not on
        if sim['rescale'] and sim['pop_scale']>1:
            warningmsg = 'Warning: transmission tree results are unreliable when dynamic rescaling is on, since agents are reused! Please rerun with rescale=False and pop_scale=1 for reliable results.'
            print(warningmsg)

        # Include the basic line list
        self.infection_log = sc.dcp(people.infection_log)

        # Parse into sources and targets
        self.sources = [None for i in range(self.pop_size)]
        self.targets = [[]   for i in range(self.pop_size)]
        self.source_dates = [None for i in range(self.pop_size)]
        self.target_dates = [[]   for i in range(self.pop_size)]

        for entry in self.infection_log:
            source = entry['source']
            target = entry['target']
            date   = entry['date']
            if source:
                self.sources[target] = source # Each target has at most one source
                self.targets[source].append(target) # Each source can have multiple targets
                self.source_dates[target] = date # Each target has at most one source
                self.target_dates[source].append(date) # Each source can have multiple targets

        # Count the number of targets each person has
        self.n_targets = self.count_targets()

        # Include the detailed transmission tree as well, as a list and as a dataframe
        self.make_detailed(people)

        # Optionally convert to NetworkX -- must be done on import since the people object is not kept
        if to_networkx:

            # Initialization
            import networkx as nx
            self.graph = nx.DiGraph()

            # Add the nodes
            for i in range(len(people)):
                d = {}
                for attr in attrs:
                    d[attr] = people[attr][i]
                self.graph.add_node(i, **d)

            # Next, add edges from linelist
            for edge in people.infection_log:
                self.graph.add_edge(edge['source'],edge['target'],date=edge['date'],layer=edge['layer'])

        return


    def __len__(self):
        '''
        The length of the transmission tree is the length of the line list,
        which should equal the number of infections.
        '''
        try:
            return len(self.infection_log)
        except: # pragma: no cover
            return 0


    @property
    def transmissions(self):
        """
        Iterable over edges corresponding to transmission events

        This excludes edges corresponding to seeded infections without a source
        """
        output = []
        for d in self.infection_log:
            if d['source'] is not None:
                output.append([d['source'], d['target']])
        return output


    def day(self, day=None, which=None):
        ''' Convenience function for converting an input to an integer day '''
        if day is not None:
            day = sc.day(day, start_day=self.sim_start)
        elif which == 'start':
            day = 0
        elif which == 'end':
            day = self.n_days
        return day


    def count_targets(self, start_day=None, end_day=None):
        '''
        Count the number of targets each infected person has. If start and/or end
        days are given, it will only count the targets of people who got infected
        between those dates (it does not, however, filter on the date the target
        got infected).

        Args:
            start_day (int/str): the day on which to start counting people who got infected
            end_day (int/str): the day on which to stop counting people who got infected
        '''

        # Handle start and end days
        start_day = self.day(start_day, which='start')
        end_day   = self.day(end_day,   which='end')

        n_targets = np.nan+np.zeros(self.pop_size)
        for i in range(self.pop_size):
            if self.sources[i] is not None:
                if self.source_dates[i] >= start_day and self.source_dates[i] <= end_day:
                    n_targets[i] = len(self.targets[i])
        n_target_inds = sc.findinds(~np.isnan(n_targets))
        n_targets = n_targets[n_target_inds]
        return n_targets


    def make_detailed(self, people, reset=False):
        ''' Construct a detailed transmission tree, with additional information for each person '''

        detailed = [None]*self.pop_size

        for transdict in self.infection_log:

            # Pull out key quantities
            ddict  = sc.dcp(transdict) # For "detailed dictionary"
            source = ddict['source']
            target = ddict['target']
            ddict['s'] = {} # Source properties
            ddict['t'] = {} # Target properties

            # If the source is available (e.g. not a seed infection), loop over both it and the target
            if source is not None:
                stdict = {'s':source, 't':target}
            else:
                stdict = {'t':target}

            # Pull out each of the attributes relevant to transmission
            attrs = ['age', 'date_exposed', 'date_symptomatic', 'date_tested', 'date_diagnosed', 'date_quarantined', 'date_end_quarantine', 'date_severe', 'date_critical', 'date_known_contact']
            for st,stind in stdict.items():
                for attr in attrs:
                    ddict[st][attr] = people[attr][stind]
            if source is not None:
                for attr in attrs:
                    if attr.startswith('date_'):
                        is_attr = attr.replace('date_', 'is_') # Convert date to a boolean, e.g. date_diagnosed -> is_diagnosed
                        if attr == 'date_quarantined': # This has an end date specified
                            ddict['s'][is_attr] = ddict['s'][attr] <= ddict['date'] and not (ddict['s']['date_end_quarantine'] <= ddict['date'])
                        elif attr != 'date_end_quarantine': # This is not a state
                            ddict['s'][is_attr] = ddict['s'][attr] <= ddict['date'] # These don't make sense for people just infected (targets), only sources

                ddict['s']['is_asymp']   = np.isnan(people.date_symptomatic[source])
                ddict['s']['is_presymp'] = ~ddict['s']['is_asymp'] and ~ddict['s']['is_symptomatic'] # Not asymptomatic and not currently symptomatic
            ddict['t']['is_quarantined'] = ddict['t']['date_quarantined'] <= ddict['date'] and not (ddict['t']['date_end_quarantine'] <= ddict['date']) # This is the only target date that it makes sense to define since it can happen before infection

            detailed[target] = ddict

        self.detailed = detailed

        # Also re-parse the infection log and convert to a dataframe

        ttlist = []
        for source_ind, target_ind in self.transmissions:
            ddict = self.detailed[target_ind]
            source = ddict['s']
            target = ddict['t']

            tdict = {}
            tdict['date']      =  ddict['date']
            tdict['layer']     =  ddict['layer']
            tdict['s_asymp']   = np.isnan(source['date_symptomatic']) # True if they *never* became symptomatic
            tdict['s_presymp'] =  ~tdict['s_asymp'] and tdict['date']<source['date_symptomatic'] # True if they became symptomatic after the transmission date
            tdict['s_sev']     = source['date_severe'] < tdict['date']
            tdict['s_crit']    = source['date_critical'] < tdict['date']
            tdict['s_diag']    = source['date_diagnosed'] < tdict['date']
            tdict['s_quar']    = source['date_quarantined'] <= tdict['date'] and not (source['date_end_quarantine'] <= tdict['date'])
            tdict['t_quar']    = target['date_quarantined'] <= tdict['date'] and not (target['date_end_quarantine'] <= tdict['date'])
            ttlist.append(tdict)

        df = pd.DataFrame(ttlist).rename(columns={'date': 'Day'})
        df = df.loc[df['layer'] != 'seed_infection']

        df['Stage'] = 'Symptomatic'
        df.loc[df['s_asymp'], 'Stage'] = 'Asymptomatic'
        df.loc[df['s_presymp'], 'Stage'] = 'Presymptomatic'

        df['Severity'] = 'Mild'
        df.loc[df['s_sev'], 'Severity'] = 'Severe'
        df.loc[df['s_crit'], 'Severity'] = 'Critical'

        self.df = df

        return


    def r0(self, recovered_only=False):
        """
        Return average number of transmissions per person

        This doesn't include seed transmissions. By default, it also doesn't adjust
        for length of infection (e.g. people infected towards the end of the simulation
        will have fewer transmissions because their infection may extend past the end
        of the simulation, these people are not included). If 'recovered_only=True'
        then the downstream transmissions will only be included for people that recover
        before the end of the simulation, thus ensuring they all had the same amount of
        time to transmit.
        """
        n_infected = []
        try:
            for i, node in self.graph.nodes.items():
                if i is None or np.isnan(node['date_exposed']) or (recovered_only and node['date_recovered']>self.n_days):
                    continue
                n_infected.append(self.graph.out_degree(i))
        except Exception as E: # pragma: no cover
            errormsg = f'Unable to compute r0 ({str(E)}): you may need to reinitialize the transmission tree with to_networkx=True'
            raise RuntimeError(errormsg)
        return np.mean(n_infected)


    def plot(self, fig_args=None, plot_args=None, do_show=None, fig=None):
        '''
        Plot the transmission tree.

        Args:
            fig_args  (dict):  passed to pl.figure()
            plot_args (dict):  passed to pl.plot()
            do_show   (bool):  whether to show the plot
            fig       (fig):   if supplied, use this figure
        '''

        fig_args = sc.mergedicts(dict(figsize=(8, 5)), fig_args)
        plot_args = sc.mergedicts(dict(lw=2, alpha=0.5, marker='o'), plot_args)

        if fig is None:
            fig = pl.figure(**fig_args)
        pl.subplots_adjust(bottom=0.1, top=0.95, left=0.1, right=0.95, wspace=0.4, hspace=0.4)
        n_rows = 2
        n_cols = 3

        def plot_quantity(key, title, i):
            dat = self.df.groupby(['Day', key]).size().unstack(key)
            ax = pl.subplot(n_rows, n_cols, i);
            dat.plot(ax=ax, legend=None, **plot_args)
            pl.legend(title=None)
            ax.set_title(title)

        to_plot = dict(
            layer    = 'Layer',
            Stage    = 'Source stage',
            s_diag   = 'Source diagnosed',
            s_quar   = 'Source quarantined',
            t_quar   = 'Target quarantined',
            Severity = 'Symptomatic source severity',
        )
        for i, (key, title) in enumerate(to_plot.items()):
            plot_quantity(key, title, i + 1)

        cvset.handle_show(do_show) # Whether or not to call pl.show()

        return fig


    def animate(self, *args, **kwargs):
        '''
        Animate the transmission tree.

        Args:
            animate    (bool):  whether to animate the plot (otherwise, show when finished)
            verbose    (bool):  print out progress of each frame
            markersize (int):   size of the markers
            sus_color  (list):  color for susceptibles
            fig_args   (dict):  arguments passed to pl.figure()
            axis_args  (dict):  arguments passed to pl.subplots_adjust()
            plot_args  (dict):  arguments passed to pl.plot()
            delay      (float): delay between frames in seconds
            colors     (list):  color of each person
            cmap       (str):   colormap for each person (if colors is not supplied)
            fig        (fig):   if supplied, use this figure

        Returns:
            fig: the figure object
        '''

        # Settings
        animate   = kwargs.get('animate', True)
        verbose   = kwargs.get('verbose', False)
        msize     = kwargs.get('markersize', 5)
        sus_color = kwargs.get('sus_color', [0.5, 0.5, 0.5])
        fig_args  = kwargs.get('fig_args', dict(figsize=(12, 8)))
        axis_args = kwargs.get('axis_args', dict(left=0.10, bottom=0.05, right=0.85, top=0.97, wspace=0.25, hspace=0.25))
        plot_args = kwargs.get('plot_args', dict(lw=1, alpha=0.5))
        delay     = kwargs.get('delay', 0.2)
        colors    = kwargs.get('colors', None)
        cmap      = kwargs.get('cmap', 'parula')
        fig       = kwargs.get('fig', None)
        if colors is None:
            colors = sc.vectocolor(self.pop_size, cmap=cmap)

        # Initialization
        n = self.n_days + 1
        frames = [list() for i in range(n)]
        tests = [list() for i in range(n)]
        diags = [list() for i in range(n)]
        quars = [list() for i in range(n)]

        # Construct each frame of the animation
        for ddict in self.detailed:  # Loop over every person
            if ddict is None:
                continue # Skip the 'None' node corresponding to seeded infections

            frame = {}
            tdq = {}  # Short for "tested, diagnosed, or quarantined"
            target = ddict['t']
            target_ind = ddict['target']

            if not np.isnan(ddict['date']): # If this person was infected

                source_ind = ddict['source'] # Index of the person who infected the target

                target_date = ddict['date']
                if source_ind is not None:  # Seed infections and importations won't have a source
                    source_date = self.detailed[source_ind]['date']
                else:
                    source_ind = 0
                    source_date = 0

                # Construct this frame
                frame['x'] = [source_date, target_date]
                frame['y'] = [source_ind, target_ind]
                frame['c'] = colors[source_ind]
                frame['i'] = True  # If this person is infected
                frames[int(target_date)].append(frame)

                # Handle testing, diagnosis, and quarantine
                tdq['t'] = target_ind
                tdq['d'] = target_date
                tdq['c'] = colors[int(target_ind)]
                date_t = target['date_tested']
                date_d = target['date_diagnosed']
                date_q = target['date_known_contact']
                if ~np.isnan(date_t) and date_t < n:
                    tests[int(date_t)].append(tdq)
                if ~np.isnan(date_d) and date_d < n:
                    diags[int(date_d)].append(tdq)
                if ~np.isnan(date_q) and date_q < n:
                    quars[int(date_q)].append(tdq)

            else:
                frame['x'] = [0]
                frame['y'] = [target_ind]
                frame['c'] = sus_color
                frame['i'] = False
                frames[0].append(frame)

        # Configure plotting
        if fig is None:
            fig = pl.figure(**fig_args)
        pl.subplots_adjust(**axis_args)
        ax = fig.add_subplot(1, 1, 1)

        # Create the legend
        ax2 = pl.axes([0.85, 0.05, 0.14, 0.9])
        ax2.axis('off')
        lcol = colors[0]
        na = np.nan  # Shorten
        pl.plot(na, na, '-', c=lcol, **plot_args, label='Transmission')
        pl.plot(na, na, 'o', c=lcol, markersize=msize, **plot_args, label='Source')
        pl.plot(na, na, '*', c=lcol, markersize=msize, **plot_args, label='Target')
        pl.plot(na, na, 'o', c=lcol, markersize=msize * 2, fillstyle='none', **plot_args, label='Tested')
        pl.plot(na, na, 's', c=lcol, markersize=msize * 1.2, **plot_args, label='Diagnosed')
        pl.plot(na, na, 'x', c=lcol, markersize=msize * 2.0, label='Known contact')
        pl.legend()

        # Plot the animation
        pl.sca(ax)
        for day in range(n):
            pl.title(f'Day: {day}')
            pl.xlim([0, n])
            pl.ylim([0, self.pop_size])
            pl.xlabel('Day')
            pl.ylabel('Person')
            flist = frames[day]
            tlist = tests[day]
            dlist = diags[day]
            qlist = quars[day]
            t_d = tdq['d']
            t_t = tdq['t']
            t_c = tdq['c']
            for f in flist:
                if verbose: print(f)
                x = f['x']
                y = f['y']
                c = f['c']
                pl.plot(x[0], y[0], 'o', c=c, markersize=msize, **plot_args)  # Plot sources
                pl.plot(x, y, '-', c=c, **plot_args)  # Plot transmission lines
                if f['i']:  # If this person is infected
                    pl.plot(x[1], y[1], '*', c=c, markersize=msize, **plot_args)  # Plot targets
            for tdq in tlist: pl.plot(t_d, t_t, 'o', c=t_c, markersize=msize * 2, fillstyle='none')  # Tested; No alpha for this
            for tdq in dlist: pl.plot(t_d, t_t, 's', c=t_c, markersize=msize * 1.2, **plot_args)  # Diagnosed
            for tdq in qlist: pl.plot(t_d, t_t, 'x', c=t_c, markersize=msize * 2.0)  # Quarantine; no alpha for this
            pl.plot([0, day], [0.5, 0.5], c='k', lw=3)  # Plot the endless march of time
            if animate:  # Whether to animate
                pl.pause(delay)

        return fig


    def plot_histograms(self, start_day=None, end_day=None, bins=None, width=0.8, fig_args=None, fig=None):
        '''
        Plots a histogram of the number of transmissions.

        Args:
            start_day (int/str): the day on which to start counting people who got infected
            end_day (int/str): the day on which to stop counting people who got infected
            bins (list): bin edges to use for the histogram
            width (float): width of bars
            fig_args (dict): passed to pl.figure()
            fig (fig): if supplied, use this figure
        '''

        # Process targets
        n_targets = self.count_targets(start_day, end_day)

        # Handle bins
        if bins is None:
            max_infections = n_targets.max()
            bins = np.arange(0, max_infections+2)

        # Analysis
        counts = np.histogram(n_targets, bins)[0]

        bins = bins[:-1] # Remove last bin since it's an edge
        total_counts = counts*bins
        n_bins = len(bins)
        index = np.linspace(0, 100, len(n_targets))
        sorted_arr = np.sort(n_targets)
        sorted_sum = np.cumsum(sorted_arr)
        sorted_sum = sorted_sum/sorted_sum.max()*100
        change_inds = sc.findinds(np.diff(sorted_arr) != 0)
        max_labels = 15 # Maximum number of ticks and legend entries to plot

        # Plotting
        fig_args = sc.mergedicts(dict(figsize=(12,8)), fig_args)
        if fig is None:
            fig = pl.figure(**fig_args)
        pl.set_cmap('Spectral')
        pl.subplots_adjust(left=0.08, right=0.92, bottom=0.08, top=0.92)
        colors = sc.vectocolor(n_bins)

        pl.subplot(1,2,1)
        w05 = width*0.5
        w025 = w05*0.5
        pl.bar(bins-w025, counts, width=w05, facecolor='k', label='Number of events')
        for i in range(n_bins):
            label = 'Number of transmissions (events × transmissions per event)' if i==0 else None
            pl.bar(bins[i]+w025, total_counts[i], width=w05, facecolor=colors[i], label=label)
        pl.xlabel('Number of transmissions per person')
        pl.ylabel('Count')
        if n_bins<max_labels:
            pl.xticks(ticks=bins)
        pl.legend()
        pl.title('Numbers of events and transmissions')

        pl.subplot(2,2,2)
        total = 0
        for i in range(n_bins):
            pl.bar(bins[i:], total_counts[i], width=width, bottom=total, facecolor=colors[i])
            total += total_counts[i]
        if n_bins<max_labels:
            pl.xticks(ticks=bins)
        pl.xlabel('Number of transmissions per person')
        pl.ylabel('Number of infections caused')
        pl.title('Number of transmissions, by transmissions per person')

        pl.subplot(2,2,4)
        pl.plot(index, sorted_sum, lw=1.5, c='k', alpha=0.5)
        n_change_inds = len(change_inds)
        label_inds = np.linspace(0, n_change_inds, max_labels).round() # Don't allow more than this many labels
        for i in range(n_change_inds):
            if i in label_inds: # Don't plot more than this many labels
                label = f'Transmitted to {bins[i+1]:n} people'
            else:
                label = None
            pl.scatter([index[change_inds[i]]], [sorted_sum[change_inds[i]]], s=150, zorder=10, c=[colors[i]], label=label)
        pl.xlabel('Proportion of population, ordered by the number of people they infected (%)')
        pl.ylabel('Proportion of infections caused (%)')
        pl.legend()
        pl.ylim([0, 100])
        pl.grid(True)
        pl.title('Proportion of transmissions, by proportion of population')

        pl.axes([0.30, 0.65, 0.15, 0.2])
        berry      = [0.8, 0.1, 0.2]
        dirty_snow = [0.9, 0.9, 0.9]
        start_day  = self.day(start_day, which='start')
        end_day    = self.day(end_day, which='end')
        pl.axvspan(start_day, end_day, facecolor=dirty_snow)
        pl.plot(self.sim_results['t'], self.sim_results['cum_infections'], lw=1, c=berry)
        pl.xlabel('Day')
        pl.ylabel('Cumulative infections')


        return fig
<|MERGE_RESOLUTION|>--- conflicted
+++ resolved
@@ -11,13 +11,10 @@
 from . import misc as cvm
 from . import interventions as cvi
 from . import settings as cvset
-
-
-<<<<<<< HEAD
-__all__ = ['Analyzer', 'snapshot', 'age_histogram', 'daily_stats', 'Fit', 'TransTree']
-=======
-__all__ = ['Analyzer', 'snapshot', 'age_histogram', 'daily_age_analyzer', 'Fit', 'TransTree']
->>>>>>> f659218b
+from . import plotting as cvpl
+
+
+__all__ = ['Analyzer', 'snapshot', 'age_histogram', 'daily_age_stats', 'daily_stats', 'Fit', 'TransTree']
 
 
 class Analyzer(sc.prettyobj):
@@ -155,10 +152,7 @@
 
 class age_histogram(Analyzer):
     '''
-    Analyzer that takes a "snapshot" of the sim.people array at specified points
-    in time, and saves them to itself. To retrieve them, you can either access
-    the dictionary directly, or use the get() method. You can also apply this
-    analyzer directly to a sim object.
+    Calculate statistics across age bins, including histogram plotting functionality.
 
     Args:
         days    (list): list of ints/strings/date objects, the days on which to calculate the histograms (default: last day)
@@ -173,9 +167,10 @@
 
         sim = cv.Sim(analyzers=cv.age_histogram())
         sim.run()
+
         agehist = sim.get_analyzer()
-
-        agehist = cv.age_histogram(sim=sim)
+        agehist = cv.age_histogram(sim=sim) # Alternate method
+        agehist.plot()
     '''
 
     def __init__(self, days=None, states=None, edges=None, datafile=None, sim=None, die=True, **kwargs):
@@ -227,7 +222,7 @@
 
         # Handle states
         if self.states is None:
-            self.states = ['exposed', 'dead', 'tested', 'diagnosed']
+            self.states = ['exposed', 'severe', 'dead', 'tested', 'diagnosed']
         self.states = sc.promotetolist(self.states)
         for s,state in enumerate(self.states):
             self.states[s] = state.replace('date_', '') # Allow keys starting with date_ as input, but strip it off here
@@ -341,22 +336,174 @@
             bins = hists['bins']
             barwidth = width*(bins[1] - bins[0]) # Assume uniform width
             for s,state in enumerate(self.states):
-                pl.subplot(n_rows, n_cols, s+1)
-                pl.bar(bins, hists[state], width=barwidth, facecolor=color, label=f'Number {state}')
+                ax = pl.subplot(n_rows, n_cols, s+1)
+                ax.bar(bins, hists[state], width=barwidth, facecolor=color, label=f'Number {state}')
                 if self.data and state in self.data:
                     data = self.data[state]
-                    pl.bar(bins+d_args.offset, data, width=barwidth*d_args.width, facecolor=d_args.color, label='Data')
-                pl.xlabel('Age')
-                pl.ylabel('Count')
-                pl.xticks(ticks=bins)
-                pl.legend()
+                    ax.bar(bins+d_args.offset, data, width=barwidth*d_args.width, facecolor=d_args.color, label='Data')
+                ax.set_xlabel('Age')
+                ax.set_ylabel('Count')
+                ax.set_xticks(ticks=bins)
+                ax.legend()
                 preposition = 'from' if windows else 'by'
-                pl.title(f'Number of people {state} {preposition} {date}')
+                ax.set_title(f'Number of people {state} {preposition} {date}')
 
         return figs
 
 
-<<<<<<< HEAD
+class daily_age_stats(Analyzer):
+    '''
+    Calculate daily counts by age, saving for each day of the simulation.
+
+    Args:
+        states  (list): which states of people to record (default: ['diagnoses', 'deaths', 'tests', 'severe'])
+        edges   (list): edges of age bins to use (default: 10 year bins from 0 to 100)
+        kwargs  (dict): passed to Analyzer()
+
+    **Examples**::
+
+        sim = cv.Sim(analyzers=cv.daily_age_analyzer())
+        sim.run()
+        agehist = sim['analyzers'][0].make_df()
+
+    '''
+
+    def __init__(self, states=None, edges=None, **kwargs):
+        super().__init__(**kwargs)
+        self.edges = edges
+        self.bins = None  # Age bins, calculated from edges
+        self.states = states
+        self.results = sc.odict()
+        self.start_day = None
+        self.df = None
+        self.total_df = None
+        return
+
+
+    def initialize(self, sim):
+
+        if self.states is None:
+            self.states = ['exposed', 'severe', 'dead', 'tested', 'diagnosed']
+
+        # Handle edges and age bins
+        if self.edges is None:  # Default age bins
+            self.edges = np.linspace(0, 100, 11)
+        self.bins = self.edges[:-1]  # Don't include the last edge in the bins
+
+        self.start_day = sim['start_day']
+        self.initialized = True
+        return
+
+
+    def apply(self, sim):
+        df_entry = {}
+        for state in self.states:
+            inds = sc.findinds(sim.people[f'date_{state}'], sim.t)
+            b, _ = np.histogram(sim.people.age[inds], self.edges)
+            df_entry.update({state: b * sim.rescale_vec[sim.t]})
+        df_entry.update({'day':sim.t, 'age': self.bins})
+        self.results.update({sim.date(sim.t): df_entry})
+
+
+    def to_df(self):
+        '''Create dataframe totals for each day'''
+        mapper = {f'{k}': f'new_{k}' for k in self.states}
+        df = pd.DataFrame()
+        for date, k in self.results.items():
+            df_ = pd.DataFrame(k)
+            df_['date'] = date
+            df_.rename(mapper, inplace=True, axis=1)
+            df = pd.concat((df, df_))
+        cols = list(df.columns.values)
+        cols = [cols[-1]] + [cols[-2]] + cols[:-2]
+        self.df = df[cols]
+        return self.df
+
+
+    def to_total_df(self):
+        ''' Create dataframe totals across days '''
+        if self.df is None:
+            self.to_df()
+        cols = list(self.df.columns)
+        cum_cols = [c for c in cols if c.split('_')[0] == 'new']
+        mapper = {f'new_{c.split("_")[1]}': f'cum_{c.split("_")[1]}' for c in cum_cols}
+        df_dict = {'age': []}
+        df_dict.update({c: [] for c in mapper.values()})
+        for age, group in self.df.groupby('age'):
+            cum_vals = group.sum()
+            df_dict['age'].append(age)
+            for k, v in mapper.items():
+                df_dict[v].append(cum_vals[k])
+        df = pd.DataFrame(df_dict)
+        if ('cum_diagnoses' in df.columns) and ('cum_tests' in df.columns):
+            df['yield'] = df['cum_diagnoses'] / df['cum_tests']
+        self.total_df = df
+        return df
+
+
+    def plot(self, total=False, do_show=None, fig_args=None, axis_args=None, plot_args=None, dateformat='%b-%d', width=0.8, color='#F8A493', data_args=None):
+        '''
+        Plot the results.
+
+        Args:
+            total     (bool):  whether to plot the total histograms rather than time series
+            do_show   (bool):  whether to show the plot
+            fig_args  (dict):  passed to pl.figure()
+            axis_args (dict):  passed to pl.subplots_adjust()
+            plot_args (dict):  passed to pl.plot()
+            dateformat (str):  the format to use for the x-axes (only used for time series)
+            width    (float): width of bars (only used for histograms)
+            color  (hex/rgb): the color of the bars (only used for histograms)
+        '''
+        if self.df is None:
+            self.to_df()
+        if self.total_df is None:
+            self.to_total_df()
+
+        fig_args  = sc.mergedicts(dict(figsize=(18,11)), fig_args)
+        axis_args = sc.mergedicts(dict(left=0.05, right=0.95, bottom=0.05, top=0.95, wspace=0.25, hspace=0.4), axis_args)
+        plot_args = sc.mergedicts(dict(lw=2, alpha=0.5, marker='o'), plot_args)
+
+        nplots = len(self.states)
+        nrows, ncols = sc.get_rows_cols(nplots)
+        fig, axs = pl.subplots(nrows=nrows, ncols=ncols, **fig_args)
+        pl.subplots_adjust(**axis_args)
+
+        for count,state in enumerate(self.states):
+            row,col = np.unravel_index(count, (nrows,ncols))
+            ax = axs[row,col]
+            ax.set_title(state.title())
+            ages = self.df.age.unique()
+
+            # Plot time series
+            if not total:
+                colors = sc.vectocolor(len(ages))
+                has_data = False
+                for a,age in enumerate(ages):
+                    label = f'Age {age}'
+                    df = self.df[self.df.age==age]
+                    ax.plot(df.day, df[f'new_{state}'], c=colors[a], label=label)
+                    has_data = has_data or len(df)
+                if has_data:
+                    ax.legend()
+                    ax.set_xlabel('Day')
+                    ax.set_ylabel('Count')
+                    cvpl.date_formatter(start_day=self.start_day, dateformat=dateformat, ax=ax)
+
+            # Plot total histograms
+            else:
+                df = self.total_df
+                barwidth = width*(df.age[1] - df.age[0]) # Assume uniform width
+                ax.bar(df.age, df[f'cum_{state}'], width=barwidth, facecolor=color)
+                ax.set_xlabel('Age')
+                ax.set_ylabel('Count')
+                ax.set_xticks(ticks=df.age)
+
+        cvset.handle_show(do_show) # Whether or not to call pl.show()
+
+        return fig
+
+
 class daily_stats(Analyzer):
     '''
     Print out daily statistics about the simulation. Note that this analyzer takes
@@ -671,97 +818,6 @@
 
         return fig
 
-=======
-class daily_age_analyzer(Analyzer):
-    ''' Calculate daily counts by age, saving for each day of the simulation
-
-    Args:
-        states  (list): which states of people to record (default: ['diagnoses', 'deaths', 'tests', 'severe'])
-        edges   (list): edges of age bins to use (default: 10 year bins from 0 to 100)
-        datafile (str): the name of the data file to load in for comparison, or a dataframe of data (optional)
-        kwargs  (dict): passed to Analyzer()
-
-    **Examples**::
-
-        sim = cv.Sim(analyzers=cv.daily_age_analyzer())
-        sim.run()
-        agehist = sim['analyzers'][0].make_df()
-
-    '''
-
-    def __init__(self, states=None, edges=None, datafile=None, **kwargs):
-        super().__init__(**kwargs)
-        self.edges = edges
-        self.bins = None  # Age bins, calculated from edges
-        self.states = states
-        self.results = sc.odict()
-        self.datafile = datafile
-        self.data = None
-
-    def initialize(self, sim):
-
-        if self.states is None:
-            self.states = ['diagnoses', 'deaths', 'tests', 'severe']
-
-        # Handle edges and age bins
-        if self.edges is None:  # Default age bins
-            self.edges = np.linspace(0, 100, 11)
-        self.bins = self.edges[:-1]  # Don't include the last edge in the bins
-
-        # Handle datafile
-        if sc.isstring(self.datafile):
-            self.data = cvm.load_data(self.datafile, check_date=False)
-        else:
-            self.data = self.datafile  # Use it directly
-            self.datafile = None
-
-        self.initialized = True
-        return
-
-    def apply(self, sim):
-        mapper = {'diagnoses': 'diagnosed', 'deaths': 'dead', 'tests': 'tested', 'severe': 'severe'}
-        df_entry = sc.odict()
-        for state in self.states:
-            inds = sc.findinds(sim.people['date_{}'.format(mapper[state])], sim.t)
-            b, _ = np.histogram(sim.people.age[inds], self.edges)
-            df_entry.update({state: b * sim.rescale_vec[sim.t]})
-        df_entry.update({'age': self.bins})
-        self.results.update({sim.date(sim.t): df_entry})
-
-    def make_df(self):
-        '''Create dataframe totals for each day'''
-        mapper = {f'{k}': f'new_{k}' for k in ['diagnoses', 'deaths', 'tests', 'severe']}
-        df = pd.DataFrame()
-        for date, k in self.results.items():
-            df_ = pd.DataFrame(k)
-            df_['date'] = date
-            df_.rename(mapper, inplace=True, axis=1)
-            df = pd.concat((df, df_))
-        cols = list(df.columns.values)
-        cols = [cols[-1]] + [cols[-2]] + cols[:-2]
-        df = df[cols]
-        return df
-
-    def make_total_df(self, df=None):
-        '''Create dataframe totals'''
-
-        if df is None:
-            df = self.make_df()
-        cols = list(df.columns)
-        cum_cols = [c for c in cols if c.split('_')[0] == 'new']
-        mapper = {'new_{}'.format(c.split('_')[1]): 'cum_{}'.format(c.split('_')[1]) for c in cum_cols}
-        df_dict = {'age': []}
-        df_dict.update({c: [] for c in mapper.values()})
-        for age, group in df.groupby('age'):
-            cum_vals = group.sum()
-            df_dict['age'].append(age)
-            for k, v in mapper.items():
-                df_dict[v].append(cum_vals[k])
-        df = pd.DataFrame(df_dict)
-        if ('cum_diagnoses' in df.columns) and ('cum_tests' in df.columns):
-            df['yield'] = df['cum_diagnoses'] / df['cum_tests']
-        return df
->>>>>>> f659218b
 
 
 class Fit(sc.prettyobj):
@@ -979,8 +1035,7 @@
         return self.mismatch
 
 
-    def plot(self, keys=None, width=0.8, fig_args=None, axis_args=None,
-             plot_args=None, do_show=None, fig=None):
+    def plot(self, keys=None, width=0.8, fig_args=None, axis_args=None, plot_args=None, do_show=None, fig=None):
         '''
         Plot the fit of the model to the data. For each result, plot the data
         and the model; the difference; and the loss (weighted difference). Also
@@ -1111,7 +1166,9 @@
 
         # Check that rescaling is not on
         if sim['rescale'] and sim['pop_scale']>1:
-            warningmsg = 'Warning: transmission tree results are unreliable when dynamic rescaling is on, since agents are reused! Please rerun with rescale=False and pop_scale=1 for reliable results.'
+            warningmsg = 'Warning: transmission tree results are unreliable when' \
+                         'dynamic rescaling is on, since agents are reused! Please '\
+                         'rerun with rescale=False and pop_scale=1 for reliable results.'
             print(warningmsg)
 
         # Include the basic line list
