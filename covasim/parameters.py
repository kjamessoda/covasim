--- conflicted
+++ resolved
@@ -27,6 +27,7 @@
     pars['pop_size']     = 20e3 # Number ultimately susceptible to CoV
     pars['pop_infected'] = 10 # Number of initial infections
     pars['pop_type']     = 'random' # What type of population data to use -- random (fastest), synthpops (best), realistic (compromise), or clustered (not recommended)
+    pars['country']     = 'United States of America'
 
     # Simulation parameters
     pars['start_day']  = '2020-03-01' # Start day of the simulation
@@ -40,17 +41,8 @@
     pars['rescale_threshold'] = 0.1 # Fraction susceptible population that will trigger rescaling if rescaling
     pars['rescale_factor']    = 2   # Factor by which we rescale the population
 
-<<<<<<< HEAD
-    pars['timelimit']  = 3600 # Time limit for a simulation (seconds)
-    pars['stop_func']  = None # A function to call to stop the sim partway through
-    pars['window']     = 7 # Integration window for doubling time and R_eff
-    pars['country']     = 'United States of America'
-
-    # Disease transmission
-=======
     # Basic disease transmission
     pars['n_imports']    = 0 # Average daily number of imported cases (actual number is drawn from Poisson distribution)
->>>>>>> 6518eb09
     pars['beta']         = 0.015 # Beta per symptomatic contact; absolute
     pars['use_layers']   = use_layers # Whether or not to use different contact layers
     pars['contacts']     = None # The number of contacts per layer
