--- conflicted
+++ resolved
@@ -371,10 +371,6 @@
         ),
 
         b1351 = dict(
-<<<<<<< HEAD
-=======
-            rel_imm_strain  = 1.0, # Immunity protection obtained from a natural infection with wild type, relative to wild type. TODO: add source
->>>>>>> 3a536abe
             rel_beta        = 1.4,
             rel_symp_prob   = 1.0,
             rel_severe_prob = 1.4,
