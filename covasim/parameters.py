--- conflicted
+++ resolved
@@ -15,11 +15,6 @@
     Args:
         Set_prognoses (bool): whether or not to create prognoses (else, added when the population is created)
         prog_by_age (bool): whether or not to use age-based severity, mortality etc.
-<<<<<<< HEAD
-        use_layers (bool): whether or not to use household, school, etc. contact layers
-=======
-
->>>>>>> 571000b2
     Returns:
         pars (dict): the parameters of the simulation
     '''
@@ -44,7 +39,6 @@
     pars['rescale_factor']    = 2   # Factor by which we rescale the population
 
     # Basic disease transmission
-<<<<<<< HEAD
     pars['beta']         = 0.015 # Beta per symptomatic contact; absolute
     pars['use_layers']   = use_layers # Whether or not to use different contact layers
     pars['contacts']     = None # The number of contacts per layer
@@ -52,13 +46,6 @@
     pars['n_imports']    = 0 # Average daily number of imported cases (actual number is drawn from Poisson distribution)
     pars['beta_dist']  = {'dist':'lognormal', 'par1':1, 'par2':0} # distribution for drawing individual infectivity from. par1 should be 1 so beta means what we think it means
     pars['viral_dist'] = {'dist':'twolevel', 'par1':1, 'par2':1} # The time varying viral load (transmissibility)
-
-=======
-    pars['beta']       = 0.015 # Beta per symptomatic contact; absolute
-    pars['contacts']   = None # The number of contacts per layer; set below
-    pars['beta_layer'] = None # Transmissibility per layer
-    pars['n_imports']  = 0 # Average daily number of imported cases (actual number is drawn from Poisson distribution)
->>>>>>> 571000b2
 
     # Efficacy of protection measures
     pars['asymp_factor'] = 0.8 # Multiply beta by this factor for asymptomatic cases
