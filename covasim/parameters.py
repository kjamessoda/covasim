--- conflicted
+++ resolved
@@ -63,24 +63,6 @@
     # Basic disease transmission parameters
     pars['beta_dist']       = dict(dist='neg_binomial', par1=1.0, par2=0.45, step=0.01) # Distribution to draw individual level transmissibility; dispersion from https://www.researchsquare.com/article/rs-29548/v1
     pars['viral_dist']      = dict(frac_time=0.3, load_ratio=2, high_cap=4) # The time varying viral load (transmissibility); estimated from Lescure 2020, Lancet, https://doi.org/10.1016/S1473-3099(20)30200-0
-<<<<<<< HEAD
-=======
-    pars['n_strains']       = 1     # The number of strains currently circulating in the population
-    pars['max_strains']     = 30    # For allocating memory with numpy arrays
-    pars['default_cross_immunity'] = 0.5 # Default cross-immunity protection factor
-    pars['default_immunity'] = 1. # Default initial immunity
-    pars['default_half_life']= 180 # Default half life
-    pars['half_life'] = dict()
-    pars['init_immunity'] = None
-    pars['immunity'] = None  # Matrix of immunity and cross-immunity factors, set by set_immunity() below
-    pars['init_half_life'] = None
-
-    # Efficacy of protection measures
-    pars['asymp_factor'] = 1.0 # Multiply beta by this factor for asymptomatic cases; no statistically significant difference in transmissibility: https://www.sciencedirect.com/science/article/pii/S1201971220302502
-    pars['iso_factor']   = None # Multiply beta by this factor for diagnosed cases to represent isolation; set by reset_layer_pars() below
-    pars['quar_factor']  = None # Quarantine multiplier on transmissibility and susceptibility; set by reset_layer_pars() below
-    pars['quar_period']  = 14  # Number of days to quarantine for; assumption based on standard policies
->>>>>>> c65c2a0e
 
     # Parameters that control settings and defaults for multi-strain runs
     pars['n_strains']               = 1     # The number of strains currently circulating in the population
@@ -88,7 +70,7 @@
     pars['default_cross_immunity']  = 0.5 # Default cross-immunity protection factor
     pars['default_immunity']        = 1. # Default initial immunity
     pars['default_half_life']       = 180 # Default half life
-    pars['half_life']               = None
+    pars['half_life']               = dict()
     pars['init_immunity']           = None
     pars['immunity']                = None  # Matrix of immunity and cross-immunity factors, set by set_immunity() below
     pars['init_half_life']          = None
