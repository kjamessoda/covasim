--- conflicted
+++ resolved
@@ -17,6 +17,7 @@
     nbfloat = nb.float64
 else:
     raise NotImplementedError
+
 
 #%% Sampling and seed methods
 
@@ -75,7 +76,8 @@
         raise NotImplementedError(errormsg)
 
     return samples
-    
+
+
 def set_seed(seed=None):
     ''' Reset the random seed -- complicated because of Numba '''
 
@@ -226,12 +228,7 @@
     
         ``choose_w([0.2, 0.5, 0.1, 0.1, 0.1], 2)`` will choose 2 out of 5 people with nonequal probability.
     '''
-<<<<<<< HEAD
-
-    probs = np.array(probs, dtype=np.float32)
-=======
     probs = np.array(probs)
->>>>>>> b065ec5d
     n_choices = len(probs)
     n_samples = int(n)
     probs_sum = probs.sum()
@@ -244,26 +241,18 @@
 
 #%% The core Covasim functions -- compute the infections
 
-<<<<<<< HEAD
-@nb.njit((    nb.float32[:], nb.float32[:], nb.float32[:], nb.bool_[:], nb.bool_[:], nb.bool_[:],   nb.float32,  nb.float32, nb.float32))
-def compute_probs(rel_trans,       rel_sus,    viral_load,        symp,        diag,        quar, asymp_factor, diag_factor, quar_trans):
-=======
 @nb.njit((            nbfloat[:], nbfloat[:], nbfloat,    nbbool[:], nbbool[:], nbbool[:], nbfloat,      nbfloat,     nbfloat), cache=True)
 def compute_trans_sus(rel_trans,  rel_sus,    beta_layer, symp,      diag,      quar,      asymp_factor, diag_factor, quar_trans):
->>>>>>> b065ec5d
     ''' Calculate relative transmissibility and susceptibility '''
     f_asymp    =  symp + ~symp * asymp_factor # Asymptomatic factor, changes e.g. [0,1] with a factor of 0.8 to [0.8,1.0]
     f_diag     = ~diag +  diag * diag_factor # Diagnosis factor, changes e.g. [0,1] with a factor of 0.8 to [1,0.8]
     f_quar_eff = ~quar +  quar * quar_trans # Quarantine
-<<<<<<< HEAD
-    rel_trans  = rel_trans * viral_load * f_quar_eff * f_asymp * f_diag # Recalulate transmisibility
-=======
     rel_trans  = rel_trans * f_quar_eff * f_asymp * f_diag * beta_layer # Recalulate transmisibility
->>>>>>> b065ec5d
     rel_sus    = rel_sus   * f_quar_eff # Recalulate susceptibility
     return rel_trans, rel_sus
 
-@nb.njit((      nb.int32, nb.float32[:],  nb.float32[:], nb.float32[:], nb.float32, nb.float32))
+
+@nb.njit((      nbint, nbfloat[:],  nbfloat[:], nbfloat[:], nbfloat, nbfloat))
 def compute_viral_load(t,    time_start, time_recovered,     time_dead,       par1,       par2):
     ''' Calculate relative transmissibility for time t. Includes time varying
         viral load, pre/asymptomatic factor, diagonsis factor, etc.
@@ -280,15 +269,11 @@
     time_stop = time_dead
     inds = ~np.isnan(time_recovered)
     time_stop[inds] = time_recovered[inds]
-    # allocate an array of ones with the correct dtype
-    load = np.ones(len(time_start), dtype=np.float32)
-    # are we in the early or late phase
-    early = (t-time_start)/(time_stop-time_start) < par1
-    # calculate load
-    load = (par2 * early + load * ~early)/(load+par1*(par2-load))
+    load = np.ones(len(time_start), dtype=cvd.default_float) # allocate an array of ones with the correct dtype
+    early = (t-time_start)/(time_stop-time_start) < par1 # are we in the early or late phase
+    load = (par2 * early + load * ~early)/(load+par1*(par2-load)) # calculate load
             
     return load
-
 
 @nb.njit((             nbfloat,  nbint[:], nbint[:],  nbfloat[:],  nbfloat[:], nbfloat[:]), cache=True)
 def compute_infections(beta,     sources,  targets,   layer_betas, rel_trans,  rel_sus):
