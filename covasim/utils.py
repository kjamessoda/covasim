'''
Numerical utilities for running Covasim
'''

import numba  as nb # For faster computations
import numpy  as np # For numerics
import pandas as pd # Used for pd.unique() (better than np.unique())


#%% Sampling and seed methods

__all__ = ['sample', 'set_seed']


def sample(dist=None, par1=None, par2=None, size=None):
    '''
    Draw a sample from the distribution specified by the input.

    Args:
        dist (str):   the distribution to sample from
        par1 (float): the "main" distribution parameter (e.g. mean)
        par2 (float): the "secondary" distribution parameter (e.g. std)
        size (int):   the number of samples (default=1)

    Returns:
        A length N array of samples

    **Examples**
    ::

        sample() # returns Unif(0,1)
        sample(dist='normal', par1=3, par2=0.5) # returns Normal(μ=3, σ=0.5)

    Notes:
        Lognormal distributions are parameterized with reference to the underlying normal distribution (see:
        https://docs.scipy.org/doc/numpy-1.14.0/reference/generated/numpy.random.lognormal.html), but this
        function assumes the user wants to specify the mean and variance of the lognormal distribution.
    '''

    choices = [
        'uniform',
        'normal',
        'lognormal',
        'normal_pos',
        'normal_int',
        'lognormal_int',
        'neg_binomial'
        ]

    # Compute distribution parameters and draw samples
    # NB, if adding a new distribution, also add to choices above
    if   dist == 'uniform':       samples = np.random.uniform(low=par1, high=par2, size=size)
    elif dist == 'normal':        samples = np.random.normal(loc=par1, scale=par2, size=size)
    elif dist == 'normal_pos':    samples = np.abs(np.random.normal(loc=par1, scale=par2, size=size))
    elif dist == 'normal_int':    samples = np.round(np.abs(np.random.normal(loc=par1, scale=par2, size=size)))
    elif dist in ['lognormal', 'lognormal_int']:
        mean  = np.log(par1**2 / np.sqrt(par2 + par1**2)) # Computes the mean of the underlying normal distribution
        sigma = np.sqrt(np.log(par2/par1**2 + 1)) # Computes sigma for the underlying normal distribution
        samples = np.random.lognormal(mean=mean, sigma=sigma, size=size)
        if dist == 'lognormal_int': samples = np.round(samples)
    elif dist == 'neg_binomial':  samples = np.random.negative_binomial(n=par1, p=par2, size=size)
    else:
        choicestr = '\n'.join(choices)
        errormsg = f'The selected distribution "{dist}" is not implemented; choices are: {choicestr}'
        raise NotImplementedError(errormsg)

    return samples


def set_seed(seed=None):
    ''' Reset the random seed -- complicated because of Numba '''

    @nb.njit((nb.int32,))
    def set_seed_numba(seed):
        return np.random.seed(seed)

    def set_seed_regular(seed):
        return np.random.seed(seed)

    # Dies if a float is given
    if seed is not None:
        seed = int(seed)

    set_seed_regular(seed) # If None, reinitializes it
    if seed is None: # Numba can't accept a None seed, so use our just-reinitialized Numpy stream to generate one
        seed = np.random.randint(1e9)
    set_seed_numba(seed)

    return


#%% Simple array operations
__all__ += ['true', 'false', 'defined',
            'itrue', 'ifalse', 'idefined',
            'itruei', 'ifalsei', 'idefinedi',
            ]


def true(arr):
    ''' Returns the indices of the values of the array that are true '''
    return arr.nonzero()[0]

def false(arr):
    ''' Returns the indices of the values of the array that are false '''
    return (~arr).nonzero()[0]

def defined(arr):
    ''' Returns the indices of the values of the array that are not-nan '''
    return (~np.isnan(arr)).nonzero()[0]

def itrue(arr, inds):
    ''' Returns the indices that are true in the array -- name is short for indices[true] '''
    return inds[arr]

def ifalse(arr, inds):
    ''' Returns the indices that are true in the array -- name is short for indices[false] '''
    return inds[~arr]

def idefined(arr, inds):
    ''' Returns the indices that are true in the array -- name is short for indices[defined] '''
    return inds[~np.isnan(arr)]

def itruei(arr, inds):
    ''' Returns the indices that are true in the array -- name is short for indices[true[indices]] '''
    return inds[arr[inds]]

def ifalsei(arr, inds):
    ''' Returns the indices that are false in the array -- name is short for indices[false[indices]] '''
    return inds[~arr[inds]]

def idefinedi(arr, inds):
    ''' Returns the indices that are defined in the array -- name is short for indices[defined[indices]] '''
    return inds[~np.isnan(arr[inds])]



#%% Probabilities -- mostly not jitted since performance gain is minimal

__all__ += ['binomial_arr', 'multinomial', 'poisson', 'binomial_filter', 'choose', 'choose_r', 'choose_w']


def n_binomial(prob, n):
    ''' Perform n binomial (Bernolli) trials -- return boolean array '''
    return np.random.random(n) < prob

def binomial_arr(prob_arr):
    ''' Binomial (Bernoulli) trials each with different probabilities -- return boolean array '''
    return np.random.random(len(prob_arr)) < prob_arr


def multinomial(probs, repeats):
    ''' A multinomial trial '''
    return np.searchsorted(np.cumsum(probs), np.random.random(repeats))


@nb.njit((nb.int32,)) # This hugely increases performance
def poisson(rate):
    ''' A Poisson trial '''
    return np.random.poisson(rate, 1)[0]


#@nb.njit((nb.float64, nb.int64[:]))
def binomial_filter(prob, arr):
    ''' Binomial "filter" -- return entries that passed '''
    return arr[(np.random.random(len(arr)) < prob).nonzero()[0]]


@nb.njit((nb.int32, nb.int32)) # This hugely increases performance
def choose(max_n, n):
    '''
    Choose a subset of items (e.g., people) without replacement.

    Args:
        max_n (int): the total number of items
        n (int): the number of items to choose

    **Example**
    ::

        choose(5, 2) will choose 2 out of 5 people with equal probability.
    '''
    return np.random.choice(max_n, n, replace=False)


@nb.njit((nb.int32, nb.int32)) # This hugely increases performance
def choose_r(max_n, n):
    '''
    Choose a subset of items (e.g., people), with replacement.

    Args:
        max_n (int): the total number of items
        n (int): the number of items to choose

<<<<<<< HEAD
    **Example**
    ::

        choose_weighted([0.2, 0.5, 0.1, 0.1, 0.1], 2) will choose 2 out of 5 people with nonequal probability.

    NB: unfortunately pd.unique() is not supported by Numba, nor is
    np.unique(return_index=True), hence why this function is not jitted.
=======
    Example:
        choose(5, 2) will choose 2 out of 5 people with equal probability.
>>>>>>> d41c58f2
    '''
    return np.random.choice(max_n, n, replace=True)


def choose_w(probs, n, unique=True):
    '''
    Choose n items (e.g. people), each with a probability from the distribution probs.

    Args:
        probs (array): list of probabilities, should sum to 1
        n (int): number of samples to choose
        unique (bool): whether or not to ensure unique indices

    Example:
<<<<<<< HEAD
        cv.git_info('covasim_version.json') # Writes to disk
        cv.git_info('covasim_version.json', check=True) # Checks that current version matches saved file
    '''
    info = sc.gitinfo(__file__)
    if not check: # Just get information
        if filename is not None:
            output = sc.savejson(filename, info, **kwargs)
        else:
            output = info
    else:
        if filename is not None:
            old_info = sc.loadjson(filename, **kwargs)
        string = ''
        if info != old_info:
            string = f'Git information differs: {info} vs. {old_info}'
            if die:
                raise ValueError(string)
            elif verbose:
                print(string)
    return output


def fixaxis(sim, useSI=True, boxoff=False):
    ''' Make the plotting more consistent -- add a legend and ensure the axes start at 0 '''
    delta = 0.5
    pl.legend() # Add legend
    sc.setylim() # Rescale y to start at 0
    pl.xlim((0, sim['n_days']+delta))
    if boxoff:
        sc.boxoff() # Turn off top and right lines
    return


def get_doubling_time(sim, series=None, interval=None, start_day=None, end_day=None, moving_window=None, exp_approx=False, max_doubling_time=100, eps=1e-3, verbose=None):
    '''
    Method to calculate doubling time
    Can be used in various ways:

        1. get_doubling_time(sim, interval=[3,30]) returns the doubling time over the given interval (single float)
        2. get_doubling_time(sim, interval=[3,30], moving_window=3) returns doubling times calculated over moving windows (array)

    Instead of an interval, can pass in the start and end days (as integers - TODO, change this to accept dates)
    Can pass in a series or the name of a result
    '''

    # Set verbose level
    if verbose is None:
        verbose = sim['verbose']

    # Validate inputs: series
    if series is None or isinstance(series, str):
        if not sim.results_ready:
            raise Exception(f"Results not ready, cannot calculate doubling time")
        else:
            if series is None or series not in sim.reskeys:
                sc.printv(f"Series not supplied or not found in results; defaulting to use cumulative exposures", 1, verbose)
                series='cum_infections'
            series = sim.results[series].values
    else:
        series = sc.promotetoarray(series)

    # Validate inputs: interval
    if interval is not None:
        if len(interval) != 2:
            sc.printv(f"Interval should be a list/array/tuple of length 2, not {len(interval)}. Resetting to length of series.", 1, verbose)
            interval = [0,len(series)]
        start_day, end_day = interval[0], interval[1]

    if len(series) < end_day:
        sc.printv(f"End day {end_day} is after the series ends ({len(series)}). Resetting to length of series.", 1, verbose)
        end_day = len(series)
    int_length = end_day - start_day

    # Deal with moving window
    if moving_window is not None:
        if not sc.isnumber(moving_window):
            sc.printv(f"Moving window should be an integer; ignoring and calculating single result", 1, verbose)
            doubling_time = get_doubling_time(sim, series=series, start_day=start_day, end_day=end_day, moving_window=None, exp_approx=exp_approx)

        else:
            if not isinstance(moving_window,int):
                sc.printv(f"Moving window should be an integer; recasting {moving_window} the nearest integer... ", 1, verbose)
                moving_window = int(moving_window)
            if moving_window < 2:
                sc.printv(f"Moving window should be greater than 1; recasting {moving_window} to 2", 1, verbose)
                moving_window = 2

            doubling_time = []
            for w in range(int_length-moving_window+1):
                this_start = start_day + w
                this_end = this_start + moving_window
                this_doubling_time = get_doubling_time(sim, series=series, start_day=this_start, end_day=this_end, exp_approx=exp_approx)
                doubling_time.append(this_doubling_time)

    # Do calculations
    else:
        if not exp_approx:
            try:
                import statsmodels.api as sm
            except ModuleNotFoundError as E:
                errormsg = f'Could not import statsmodels ({E}), falling back to exponential approximation'
                print(errormsg)
                exp_approx = True
        if exp_approx:
            if series[start_day] > 0:
                r = series[end_day] / series[start_day]
                if r > 1:
                    doubling_time = int_length * np.log(2) / np.log(r)
                    doubling_time = min(doubling_time, max_doubling_time)  # Otherwise, it's unbounded
            else:
                raise ValueError(f"Can't calculate doubling time with exponential approximation when initial value is zero.")
        else:

            if np.any(series[start_day:end_day]): # Deal with zero values if possible
                nonzero = np.nonzero(series[start_day:end_day])[0]
                if len(nonzero) >= 2:
                    exog  = sm.add_constant(np.arange(len(nonzero)))
                    endog = np.log2((series[start_day:end_day])[nonzero])
                    model = sm.OLS(endog, exog)
                    doubling_rate = model.fit().params[1]
                    if doubling_rate > eps:
                        doubling_time = 1.0 / doubling_rate
                    else:
                        doubling_time = max_doubling_time
                else:
                    raise ValueError(f"Can't calculate doubling time for series {series[start_day:end_day]}. Check whether series is growing.")
            else:
                raise ValueError(f"Can't calculate doubling time for series {series[start_day:end_day]}. Check whether series is growing.")

    return doubling_time




'''
Test for ratio of Poisson intensities in two independent samples

Author: Josef Perktold
License: BSD-3

destination statsmodels

From: https://stackoverflow.com/questions/33944914/implementation-of-e-test-for-poisson-in-python

Date: 2020feb24
'''
def poisson_test(count1, count2, exposure1=1, exposure2=1, ratio_null=1,
                      method='score', alternative='2-sided'):
    '''test for ratio of two sample Poisson intensities

    If the two Poisson rates are g1 and g2, then the Null hypothesis is

    * H0: g1 / g2 = ratio_null

    against one of the following alternatives

    * H1_2-sided: g1 / g2 != ratio_null
    * H1_larger: g1 / g2 > ratio_null
    * H1_smaller: g1 / g2 < ratio_null

    Args:
        count1 (int): Number of events in first sample
        exposure1 (float): Total exposure (time * subjects) in first sample
        count2 (int): Number of events in first sample
        exposure2 (float): Total exposure (time * subjects) in first sample
        ratio (float): Ratio of the two Poisson rates under the Null hypothesis. Default is 1.
        method (string): Method for the test statistic and the p-value. Defaults to `'score'`.
            Current Methods are based on Gu et. al 2008
            Implemented are 'wald', 'score' and 'sqrt' based asymptotic normal
            distribution, and the exact conditional test 'exact-cond', and its mid-point
            version 'cond-midp', see Notes
        alternative (string): The alternative hypothesis, H1, has to be one of the following

           * 'two-sided': H1: ratio of rates is not equal to ratio_null (default)
           * 'larger' :   H1: ratio of rates is larger than ratio_null
           * 'smaller' :  H1: ratio of rates is smaller than ratio_null

    Returns:
        A two-sided p-value.

    Notes:
        * 'wald': method W1A, wald test, variance based on separate estimates
        * 'score': method W2A, score test, variance based on estimate under Null
        * 'wald-log': W3A
        * 'score-log' W4A
        * 'sqrt': W5A, based on variance stabilizing square root transformation
        * 'exact-cond': exact conditional test based on binomial distribution
        * 'cond-midp': midpoint-pvalue of exact conditional test

    The latter two are only verified for one-sided example.

    References:
        Gu, Ng, Tang, Schucany 2008: Testing the Ratio of Two Poisson Rates,
        Biometrical Journal 50 (2008) 2, 2008

    '''
    #results : Results instance
    #    The resulting test statistics and p-values are available as attributes.
    # Copied from statsmodels.stats.weightstats
    def zstat_generic2(value, std_diff, alternative):
        '''generic (normal) z-test to save typing

        can be used as ztest based on summary statistics
        '''
        zstat = value / std_diff
        if alternative in ['two-sided', '2-sided', '2s']:
            pvalue = sps.norm.sf(np.abs(zstat))*2
        elif alternative in ['larger', 'l']:
            pvalue = sps.norm.sf(zstat)
        elif alternative in ['smaller', 's']:
            pvalue = sps.norm.cdf(zstat)
        else:
            raise ValueError('invalid alternative')
        return pvalue# zstat

    # shortcut names
    y1, n1, y2, n2 = count1, exposure1, count2, exposure2
    d = n2 / n1
    r = ratio_null
    r_d = r / d

    if method in ['score']:
        stat = (y1 - y2 * r_d) / np.sqrt((y1 + y2) * r_d)
        dist = 'normal'
    elif method in ['wald']:
        stat = (y1 - y2 * r_d) / np.sqrt(y1 + y2 * r_d**2)
        dist = 'normal'
    elif method in ['sqrt']:
        stat = 2 * (np.sqrt(y1 + 3 / 8.) - np.sqrt((y2 + 3 / 8.) * r_d))
        stat /= np.sqrt(1 + r_d)
        dist = 'normal'
    elif method in ['exact-cond', 'cond-midp']:
        from statsmodels.stats import proportion
        bp = r_d / (1 + r_d)
        y_total = y1 + y2
        stat = None
        pvalue = proportion.binom_test(y1, y_total, prop=bp, alternative=alternative)
        if method in ['cond-midp']:
            # not inplace in case we still want binom pvalue
            pvalue = pvalue - 0.5 * sps.binom.pmf(y1, y_total, bp)

        dist = 'binomial'

    if dist == 'normal':
        return zstat_generic2(stat, 1, alternative)
    else:
        return pvalue#, stat
=======
        choose_w([0.2, 0.5, 0.1, 0.1, 0.1], 2) will choose 2 out of 5 people with nonequal probability.
    '''
    probs = np.array(probs, dtype=np.float32)
    n_choices = len(probs)
    n_samples = int(n)
    probs_sum = probs.sum()
    if probs_sum: # Weight is nonzero, rescale
        probs /= probs_sum
    else: # Weights are all zero, choose uniformly
        probs = np.ones(n_choices)/n_choices
    return np.random.choice(n_choices, n_samples, p=probs, replace=not(unique))


#%% The core Covasim functions -- compute the infections

@nb.njit((    nb.float32[:], nb.float32[:], nb.bool_[:], nb.bool_[:], nb.bool_[:],   nb.float32,  nb.float32, nb.float32))
def compute_probs(rel_trans,       rel_sus,        symp,        diag,        quar, asymp_factor, diag_factor, quar_trans):
    ''' Calculate relative transmissibility and susceptibility '''
    f_asymp    =  symp + ~symp * asymp_factor # Asymptomatic factor, changes e.g. [0,1] with a factor of 0.8 to [0.8,1.0]
    f_diag     = ~diag +  diag * diag_factor # Diagnosis factor, changes e.g. [0,1] with a factor of 0.8 to [1,0.8]
    f_quar_eff = ~quar +  quar * quar_trans # Quarantine
    rel_trans  = rel_trans * f_quar_eff * f_asymp * f_diag # Recalulate transmisibility
    rel_sus    = rel_sus   * f_quar_eff # Recalulate susceptibility
    return rel_trans, rel_sus


@nb.njit((    nb.float32, nb.int32[:], nb.int32[:], nb.float32[:], nb.float32[:], nb.float32[:]))
def compute_targets(beta,     sources,     targets,   layer_betas,     rel_trans,       rel_sus):
    ''' The heaviest step of the model -- figure out who gets infected on this timestep '''
    betas           = beta * layer_betas  * rel_trans[sources] * rel_sus[targets] # Calculate the raw transmission probabilities
    nonzero_inds    = betas.nonzero()[0] # Find nonzero entries
    nonzero_betas   = betas[nonzero_inds] # Remove zero entries from beta
    nonzero_targets = targets[nonzero_inds] # Remove zero entries from the targets
    transmissions   = (np.random.random(len(nonzero_betas)) < nonzero_betas).nonzero()[0] # Compute the actual infections!
    edge_inds       = nonzero_inds[transmissions] # The index of the contact responsible for the transmission
    target_inds     = nonzero_targets[transmissions] # Filter the targets on the actual infections
    target_inds     = np.unique(target_inds) # Ensure the targets are unique
    return target_inds, edge_inds
>>>>>>> d41c58f2
<|MERGE_RESOLUTION|>--- conflicted
+++ resolved
@@ -191,18 +191,8 @@
         max_n (int): the total number of items
         n (int): the number of items to choose
 
-<<<<<<< HEAD
-    **Example**
-    ::
-
-        choose_weighted([0.2, 0.5, 0.1, 0.1, 0.1], 2) will choose 2 out of 5 people with nonequal probability.
-
-    NB: unfortunately pd.unique() is not supported by Numba, nor is
-    np.unique(return_index=True), hence why this function is not jitted.
-=======
     Example:
-        choose(5, 2) will choose 2 out of 5 people with equal probability.
->>>>>>> d41c58f2
+        ``choose(5, 2)`` will choose 2 out of 5 people with equal probability.
     '''
     return np.random.choice(max_n, n, replace=True)
 
@@ -217,256 +207,7 @@
         unique (bool): whether or not to ensure unique indices
 
     Example:
-<<<<<<< HEAD
-        cv.git_info('covasim_version.json') # Writes to disk
-        cv.git_info('covasim_version.json', check=True) # Checks that current version matches saved file
-    '''
-    info = sc.gitinfo(__file__)
-    if not check: # Just get information
-        if filename is not None:
-            output = sc.savejson(filename, info, **kwargs)
-        else:
-            output = info
-    else:
-        if filename is not None:
-            old_info = sc.loadjson(filename, **kwargs)
-        string = ''
-        if info != old_info:
-            string = f'Git information differs: {info} vs. {old_info}'
-            if die:
-                raise ValueError(string)
-            elif verbose:
-                print(string)
-    return output
-
-
-def fixaxis(sim, useSI=True, boxoff=False):
-    ''' Make the plotting more consistent -- add a legend and ensure the axes start at 0 '''
-    delta = 0.5
-    pl.legend() # Add legend
-    sc.setylim() # Rescale y to start at 0
-    pl.xlim((0, sim['n_days']+delta))
-    if boxoff:
-        sc.boxoff() # Turn off top and right lines
-    return
-
-
-def get_doubling_time(sim, series=None, interval=None, start_day=None, end_day=None, moving_window=None, exp_approx=False, max_doubling_time=100, eps=1e-3, verbose=None):
-    '''
-    Method to calculate doubling time
-    Can be used in various ways:
-
-        1. get_doubling_time(sim, interval=[3,30]) returns the doubling time over the given interval (single float)
-        2. get_doubling_time(sim, interval=[3,30], moving_window=3) returns doubling times calculated over moving windows (array)
-
-    Instead of an interval, can pass in the start and end days (as integers - TODO, change this to accept dates)
-    Can pass in a series or the name of a result
-    '''
-
-    # Set verbose level
-    if verbose is None:
-        verbose = sim['verbose']
-
-    # Validate inputs: series
-    if series is None or isinstance(series, str):
-        if not sim.results_ready:
-            raise Exception(f"Results not ready, cannot calculate doubling time")
-        else:
-            if series is None or series not in sim.reskeys:
-                sc.printv(f"Series not supplied or not found in results; defaulting to use cumulative exposures", 1, verbose)
-                series='cum_infections'
-            series = sim.results[series].values
-    else:
-        series = sc.promotetoarray(series)
-
-    # Validate inputs: interval
-    if interval is not None:
-        if len(interval) != 2:
-            sc.printv(f"Interval should be a list/array/tuple of length 2, not {len(interval)}. Resetting to length of series.", 1, verbose)
-            interval = [0,len(series)]
-        start_day, end_day = interval[0], interval[1]
-
-    if len(series) < end_day:
-        sc.printv(f"End day {end_day} is after the series ends ({len(series)}). Resetting to length of series.", 1, verbose)
-        end_day = len(series)
-    int_length = end_day - start_day
-
-    # Deal with moving window
-    if moving_window is not None:
-        if not sc.isnumber(moving_window):
-            sc.printv(f"Moving window should be an integer; ignoring and calculating single result", 1, verbose)
-            doubling_time = get_doubling_time(sim, series=series, start_day=start_day, end_day=end_day, moving_window=None, exp_approx=exp_approx)
-
-        else:
-            if not isinstance(moving_window,int):
-                sc.printv(f"Moving window should be an integer; recasting {moving_window} the nearest integer... ", 1, verbose)
-                moving_window = int(moving_window)
-            if moving_window < 2:
-                sc.printv(f"Moving window should be greater than 1; recasting {moving_window} to 2", 1, verbose)
-                moving_window = 2
-
-            doubling_time = []
-            for w in range(int_length-moving_window+1):
-                this_start = start_day + w
-                this_end = this_start + moving_window
-                this_doubling_time = get_doubling_time(sim, series=series, start_day=this_start, end_day=this_end, exp_approx=exp_approx)
-                doubling_time.append(this_doubling_time)
-
-    # Do calculations
-    else:
-        if not exp_approx:
-            try:
-                import statsmodels.api as sm
-            except ModuleNotFoundError as E:
-                errormsg = f'Could not import statsmodels ({E}), falling back to exponential approximation'
-                print(errormsg)
-                exp_approx = True
-        if exp_approx:
-            if series[start_day] > 0:
-                r = series[end_day] / series[start_day]
-                if r > 1:
-                    doubling_time = int_length * np.log(2) / np.log(r)
-                    doubling_time = min(doubling_time, max_doubling_time)  # Otherwise, it's unbounded
-            else:
-                raise ValueError(f"Can't calculate doubling time with exponential approximation when initial value is zero.")
-        else:
-
-            if np.any(series[start_day:end_day]): # Deal with zero values if possible
-                nonzero = np.nonzero(series[start_day:end_day])[0]
-                if len(nonzero) >= 2:
-                    exog  = sm.add_constant(np.arange(len(nonzero)))
-                    endog = np.log2((series[start_day:end_day])[nonzero])
-                    model = sm.OLS(endog, exog)
-                    doubling_rate = model.fit().params[1]
-                    if doubling_rate > eps:
-                        doubling_time = 1.0 / doubling_rate
-                    else:
-                        doubling_time = max_doubling_time
-                else:
-                    raise ValueError(f"Can't calculate doubling time for series {series[start_day:end_day]}. Check whether series is growing.")
-            else:
-                raise ValueError(f"Can't calculate doubling time for series {series[start_day:end_day]}. Check whether series is growing.")
-
-    return doubling_time
-
-
-
-
-'''
-Test for ratio of Poisson intensities in two independent samples
-
-Author: Josef Perktold
-License: BSD-3
-
-destination statsmodels
-
-From: https://stackoverflow.com/questions/33944914/implementation-of-e-test-for-poisson-in-python
-
-Date: 2020feb24
-'''
-def poisson_test(count1, count2, exposure1=1, exposure2=1, ratio_null=1,
-                      method='score', alternative='2-sided'):
-    '''test for ratio of two sample Poisson intensities
-
-    If the two Poisson rates are g1 and g2, then the Null hypothesis is
-
-    * H0: g1 / g2 = ratio_null
-
-    against one of the following alternatives
-
-    * H1_2-sided: g1 / g2 != ratio_null
-    * H1_larger: g1 / g2 > ratio_null
-    * H1_smaller: g1 / g2 < ratio_null
-
-    Args:
-        count1 (int): Number of events in first sample
-        exposure1 (float): Total exposure (time * subjects) in first sample
-        count2 (int): Number of events in first sample
-        exposure2 (float): Total exposure (time * subjects) in first sample
-        ratio (float): Ratio of the two Poisson rates under the Null hypothesis. Default is 1.
-        method (string): Method for the test statistic and the p-value. Defaults to `'score'`.
-            Current Methods are based on Gu et. al 2008
-            Implemented are 'wald', 'score' and 'sqrt' based asymptotic normal
-            distribution, and the exact conditional test 'exact-cond', and its mid-point
-            version 'cond-midp', see Notes
-        alternative (string): The alternative hypothesis, H1, has to be one of the following
-
-           * 'two-sided': H1: ratio of rates is not equal to ratio_null (default)
-           * 'larger' :   H1: ratio of rates is larger than ratio_null
-           * 'smaller' :  H1: ratio of rates is smaller than ratio_null
-
-    Returns:
-        A two-sided p-value.
-
-    Notes:
-        * 'wald': method W1A, wald test, variance based on separate estimates
-        * 'score': method W2A, score test, variance based on estimate under Null
-        * 'wald-log': W3A
-        * 'score-log' W4A
-        * 'sqrt': W5A, based on variance stabilizing square root transformation
-        * 'exact-cond': exact conditional test based on binomial distribution
-        * 'cond-midp': midpoint-pvalue of exact conditional test
-
-    The latter two are only verified for one-sided example.
-
-    References:
-        Gu, Ng, Tang, Schucany 2008: Testing the Ratio of Two Poisson Rates,
-        Biometrical Journal 50 (2008) 2, 2008
-
-    '''
-    #results : Results instance
-    #    The resulting test statistics and p-values are available as attributes.
-    # Copied from statsmodels.stats.weightstats
-    def zstat_generic2(value, std_diff, alternative):
-        '''generic (normal) z-test to save typing
-
-        can be used as ztest based on summary statistics
-        '''
-        zstat = value / std_diff
-        if alternative in ['two-sided', '2-sided', '2s']:
-            pvalue = sps.norm.sf(np.abs(zstat))*2
-        elif alternative in ['larger', 'l']:
-            pvalue = sps.norm.sf(zstat)
-        elif alternative in ['smaller', 's']:
-            pvalue = sps.norm.cdf(zstat)
-        else:
-            raise ValueError('invalid alternative')
-        return pvalue# zstat
-
-    # shortcut names
-    y1, n1, y2, n2 = count1, exposure1, count2, exposure2
-    d = n2 / n1
-    r = ratio_null
-    r_d = r / d
-
-    if method in ['score']:
-        stat = (y1 - y2 * r_d) / np.sqrt((y1 + y2) * r_d)
-        dist = 'normal'
-    elif method in ['wald']:
-        stat = (y1 - y2 * r_d) / np.sqrt(y1 + y2 * r_d**2)
-        dist = 'normal'
-    elif method in ['sqrt']:
-        stat = 2 * (np.sqrt(y1 + 3 / 8.) - np.sqrt((y2 + 3 / 8.) * r_d))
-        stat /= np.sqrt(1 + r_d)
-        dist = 'normal'
-    elif method in ['exact-cond', 'cond-midp']:
-        from statsmodels.stats import proportion
-        bp = r_d / (1 + r_d)
-        y_total = y1 + y2
-        stat = None
-        pvalue = proportion.binom_test(y1, y_total, prop=bp, alternative=alternative)
-        if method in ['cond-midp']:
-            # not inplace in case we still want binom pvalue
-            pvalue = pvalue - 0.5 * sps.binom.pmf(y1, y_total, bp)
-
-        dist = 'binomial'
-
-    if dist == 'normal':
-        return zstat_generic2(stat, 1, alternative)
-    else:
-        return pvalue#, stat
-=======
-        choose_w([0.2, 0.5, 0.1, 0.1, 0.1], 2) will choose 2 out of 5 people with nonequal probability.
+        ``choose_w([0.2, 0.5, 0.1, 0.1, 0.1], 2)`` will choose 2 out of 5 people with nonequal probability.
     '''
     probs = np.array(probs, dtype=np.float32)
     n_choices = len(probs)
@@ -503,5 +244,4 @@
     edge_inds       = nonzero_inds[transmissions] # The index of the contact responsible for the transmission
     target_inds     = nonzero_targets[transmissions] # Filter the targets on the actual infections
     target_inds     = np.unique(target_inds) # Ensure the targets are unique
-    return target_inds, edge_inds
->>>>>>> d41c58f2
+    return target_inds, edge_inds