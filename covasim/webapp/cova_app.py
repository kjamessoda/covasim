--- conflicted
+++ resolved
@@ -217,11 +217,7 @@
     return response
 
 @app.register_RPC()
-<<<<<<< HEAD
-def run_sim(sim_pars=None, epi_pars=None, intervention_pars=None, datafile=None, show_animation=False, n_days=90, location=None, verbose=True):
-=======
-def run_sim(sim_pars=None, epi_pars=None, intervention_pars=None, datafile=None, show_animation=False, n_days=90, verbose=True, die=die):
->>>>>>> c23d8940
+def run_sim(sim_pars=None, epi_pars=None, intervention_pars=None, datafile=None, show_animation=False, n_days=90, location=None, verbose=True, die=die):
     ''' Create, run, and plot everything '''
     errs = []
     try:
